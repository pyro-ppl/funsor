--- conflicted
+++ resolved
@@ -3,8 +3,6 @@
 
 from collections import Hashable
 from contextlib import contextmanager
-
-from jax.interpreters.xla import DeviceArray
 
 import funsor.interpreter as interpreter
 
@@ -19,11 +17,7 @@
 
     @interpreter.interpretation(interpreter._INTERPRETATION)  # use base
     def memoize_interpretation(cls, *args):
-<<<<<<< HEAD
-        key = (cls,) + tuple(id(arg) if isinstance(arg, DeviceArray) or not isinstance(arg, Hashable)
-=======
         key = (cls,) + tuple(id(arg) if (type(arg).__name__ == "DeviceArray") or not isinstance(arg, Hashable)
->>>>>>> 812923a2
                              else arg for arg in args)
         if key not in cache:
             cache[key] = cls(*args)
