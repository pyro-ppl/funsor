--- conflicted
+++ resolved
@@ -13,14 +13,8 @@
 from funsor.delta import Delta
 from funsor.domains import reals
 from funsor.integrate import Integrate, integrator
-<<<<<<< HEAD
-from funsor.ops import AddOp
-from funsor.terms import Binary, Funsor, FunsorMeta, Number, Subs, Variable, eager
-=======
-from funsor.montecarlo import monte_carlo
 from funsor.ops import AddOp, NegOp, SubOp
 from funsor.terms import Align, Binary, Funsor, FunsorMeta, Number, Subs, Unary, Variable, eager
->>>>>>> b9cdbac5
 from funsor.torch import Tensor, align_tensor, align_tensors, materialize
 from funsor.util import lazy_property
 
