--- conflicted
+++ resolved
@@ -471,10 +471,10 @@
     return elbo
 
 
-<<<<<<< HEAD
-def TraceEnum_ELBO(*args, **kwargs):
+def TraceEnum_ELBO(**kwargs):
     return elbo
-=======
+
+
 # This is a Jit wrapper around elbo() that (1) delays tracing until the first
 # invocation, and (2) registers pyro.param() statements with torch.jit.trace.
 # This version does not support variable number of args or non-tensor kwargs.
@@ -517,5 +517,4 @@
                 self._compiled = torch.jit.trace(compiled, params_and_args, check_trace=False)
 
         data = self._compiled(*params_and_args)
-        return funsor.torch.Tensor(data)
->>>>>>> 1f5f6027
+        return funsor.torch.Tensor(data)