--- conflicted
+++ resolved
@@ -19,133 +19,10 @@
 )
 
 
-<<<<<<< HEAD
 def Delta(name, point, log_density=0):
     """Syntactic sugar for MultiDelta"""
     point, log_density = to_funsor(point), to_funsor(log_density)
     return MultiDelta(((name, (point, log_density)),))
-=======
-class DeltaMeta(FunsorMeta):
-    """
-    Wrapper to fill in defaults.
-    """
-    def __call__(cls, name, point, log_density=0):
-        point = to_funsor(point)
-        log_density = to_funsor(log_density)
-        return super(DeltaMeta, cls).__call__(name, point, log_density)
-
-
-class Delta(Funsor, metaclass=DeltaMeta):
-    """
-    Normalized delta distribution binding a single variable.
-
-    :param str name: Name of the bound variable.
-    :param Funsor point: Value of the bound variable.
-    :param Funsor log_density: Optional log density to be added when evaluating
-        at a point. This is needed to make :class:`Delta` closed under
-        differentiable substitution.
-    """
-    def __init__(self, name, point, log_density=0):
-        assert isinstance(name, str)
-        assert isinstance(point, Funsor)
-        assert isinstance(log_density, Funsor)
-        assert log_density.output == reals()
-        inputs = OrderedDict([(name, point.output)])
-        inputs.update(point.inputs)
-        inputs.update(log_density.inputs)
-        output = reals()
-        fresh = frozenset({name})
-        bound = frozenset()
-        super(Delta, self).__init__(inputs, output, fresh, bound)
-        self.name = name
-        self.point = point
-        self.log_density = log_density
-
-    def eager_subs(self, subs):
-        assert len(subs) == 1 and subs[0][0] == self.name
-        value = subs[0][1]
-
-        if isinstance(value, Variable):
-            return Delta(value.name, self.point, self.log_density)
-
-        if not any(d.dtype == 'real' for side in (value, self.point)
-                   for d in side.inputs.values()):
-            return (value == self.point).all().log() + self.log_density
-
-        # Try to invert the substitution.
-        soln = solve(value, self.point)
-        if soln is None:
-            return None  # lazily substitute
-        name, point, log_density = soln
-        log_density += self.log_density
-        return Delta(name, point, log_density)
-
-    def eager_reduce(self, op, reduced_vars):
-        if op is ops.logaddexp:
-            if self.name in reduced_vars:
-                return Number(0)  # Deltas are normalized.
-
-        # TODO Implement ops.add to simulate .to_event().
-
-        return None  # defer to default implementation
-
-
-@eager.register(Binary, AddOp, Delta, (Funsor, Align))
-def eager_add(op, lhs, rhs):
-    if lhs.name in rhs.inputs:
-        rhs = rhs(**{lhs.name: lhs.point})
-        return op(lhs, rhs)
-
-    return None  # defer to default implementation
-
-
-@eager.register(Binary, SubOp, Delta, (Funsor, Align))
-def eager_sub(op, lhs, rhs):
-    if lhs.name in rhs.inputs:
-        rhs = rhs(**{lhs.name: lhs.point})
-        return op(lhs, rhs)
-
-    return None  # defer to default implementation
-
-
-@eager.register(Binary, AddOp, (Funsor, Align), Delta)
-def eager_add(op, lhs, rhs):
-    if rhs.name in lhs.inputs:
-        lhs = lhs(**{rhs.name: rhs.point})
-        return op(lhs, rhs)
-
-    return None  # defer to default implementation
-
-
-eager.register(Binary, AddOp, Delta, Reduce)(
-    funsor.terms.eager_distribute_other_reduce)
-eager.register(Binary, AddOp, Reduce, Delta)(
-    funsor.terms.eager_distribute_reduce_other)
-
-
-@eager.register(Independent, Delta, str, str, str)
-def eager_independent(delta, reals_var, bint_var, diag_var):
-    if delta.name == diag_var:
-        i = Variable(bint_var, delta.inputs[bint_var])
-        point = Lambda(i, delta.point)
-        if bint_var in delta.log_density.inputs:
-            log_density = delta.log_density.reduce(ops.add, bint_var)
-        else:
-            log_density = delta.log_density * delta.inputs[bint_var].dtype
-        return Delta(reals_var, point, log_density)
-
-    return None  # defer to default implementation
-
-
-@eager.register(Integrate, Delta, Funsor, frozenset)
-@integrator
-def eager_integrate(delta, integrand, reduced_vars):
-    assert delta.name in reduced_vars
-    integrand = Subs(integrand, ((delta.name, delta.point),))
-    log_measure = delta.log_density
-    reduced_vars -= frozenset([delta.name])
-    return Integrate(log_measure, integrand, reduced_vars)
->>>>>>> d18c78e6
 
 
 def solve(expr, value):
@@ -227,8 +104,7 @@
         new_terms = terms.copy()
         log_density = to_funsor(0., self.output)
         for name, value in subs:
-            if isinstance(value, (str, Variable)):
-                value = to_funsor(value, self.output)
+            if isinstance(value, Variable):
                 new_terms[value.name] = new_terms.pop(name)
                 continue
 
