# Copyright Contributors to the Pyro project.
# SPDX-License-Identifier: Apache-2.0

import functools
from typing import Tuple, Union

import funsor.ops as ops
import numpyro.distributions as dist
from funsor.cnf import Contraction
<<<<<<< HEAD
from funsor.distribution import (  # noqa: F401
=======
from funsor.distribution import (
    Bernoulli,
>>>>>>> 47639f7b
    FUNSOR_DIST_NAMES,
    Bernoulli,
    LogNormal,
    backenddist_to_funsor,
    eager_beta,
    eager_beta_bernoulli,
    eager_binomial,
    eager_categorical_funsor,
    eager_categorical_tensor,
    eager_delta_funsor_funsor,
    eager_delta_funsor_variable,
    eager_delta_tensor,
    eager_delta_variable_variable,
    eager_dirichlet_categorical,
    eager_dirichlet_multinomial,
    eager_dirichlet_posterior,
    eager_gamma_gamma,
    eager_gamma_poisson,
    eager_multinomial,
    eager_mvn,
    eager_normal,
    eager_plate_multinomial,
    expandeddist_to_funsor,
    indepdist_to_funsor,
    make_dist,
    maskeddist_to_funsor,
    transformeddist_to_funsor
)
from funsor.domains import Real, Reals
from funsor.tensor import Tensor
from funsor.terms import Binary, Funsor, Reduce, Variable, eager, to_data, to_funsor
from funsor.util import methodof

<<<<<<< HEAD
=======
assert Bernoulli  # flake8
assert LogNormal  # flake8


>>>>>>> 47639f7b
################################################################################
# Distribution Wrappers
################################################################################


class _NumPyroWrapper_Binomial(dist.BinomialProbs):
    pass


class _NumPyroWrapper_Categorical(dist.CategoricalProbs):
    pass


class _NumPyroWrapper_Geometric(dist.GeometricProbs):
    pass


class _NumPyroWrapper_Multinomial(dist.MultinomialProbs):
    pass


class _NumPyroWrapper_NonreparameterizedBeta(dist.Beta):
    has_rsample = False


class _NumPyroWrapper_NonreparameterizedDirichlet(dist.Dirichlet):
    has_rsample = False


class _NumPyroWrapper_NonreparameterizedGamma(dist.Gamma):
    has_rsample = False


class _NumPyroWrapper_NonreparameterizedNormal(dist.Normal):
    has_rsample = False


def _get_numpyro_dist(dist_name):
    if dist_name in ("Binomial", "Categorical", "Geometric", "Multinomial"):
        return globals().get("_NumPyroWrapper_" + dist_name)
    elif dist_name.startswith("Nonreparameterized"):
        return globals().get("_NumPyroWrapper_" + dist_name)
    else:
        return getattr(dist, dist_name, None)


NUMPYRO_DIST_NAMES = FUNSOR_DIST_NAMES
# TODO: remove this after the next NumPyro release
_HAS_RSAMPLE_DISTS = [
    "Beta",
    "Cauchy",
    "Chi2",
    "Delta",
    "Dirichlet",
    "Exponential",
    "Gamma",
    "MultivariateNormal",
    "Normal",
    "Pareto",
    "StudentT",
    "Uniform",
]


for dist_name, param_names in NUMPYRO_DIST_NAMES:
    numpyro_dist = _get_numpyro_dist(dist_name)
    if numpyro_dist is not None:
        # TODO: remove this after the next NumPyro release
        if not hasattr(numpyro_dist, "has_rsample"):
            has_rsample = dist_name in _HAS_RSAMPLE_DISTS
            numpyro_dist.has_rsample = has_rsample
            if has_rsample:
                numpyro_dist.rsample = numpyro_dist.sample
        locals()[dist_name] = make_dist(numpyro_dist, param_names)


# Delta has to be treated specially because of its weird shape inference semantics
@methodof(Delta)  # noqa: F821
@staticmethod
def _infer_value_domain(**kwargs):
    return kwargs["v"]


@methodof(Categorical)  # noqa: F821
@methodof(CategoricalLogits)  # noqa: F821
@classmethod
def _infer_value_dtype(cls, domains):
    if "logits" in domains:
        return domains["logits"].shape[-1]
    if "probs" in domains:
        return domains["probs"].shape[-1]
    raise ValueError


# Multinomial and related dists have dependent Bint dtypes, so we just make them 'real'
# See issue: https://github.com/pyro-ppl/funsor/issues/322
@methodof(Binomial)  # noqa: F821
@methodof(Multinomial)  # noqa: F821
@classmethod
def _infer_value_dtype(cls, domains):
    return "real"


# TODO fix Delta.arg_constraints["v"] to be a
# constraints.independent[constraints.real]
@methodof(Delta)  # noqa: F821
@staticmethod
@functools.lru_cache(maxsize=5000)
def _infer_param_domain(name, raw_shape):
    if name == "v":
        return Reals[raw_shape]
    elif name == "log_density":
        return Real
    else:
        raise ValueError(name)


# TODO fix Dirichlet.arg_constraints["concentration"] to be a
# constraints.independent[constraints.positive]
@methodof(Dirichlet)  # noqa: F821
@methodof(NonreparameterizedDirichlet)  # noqa: F821
@staticmethod
@functools.lru_cache(maxsize=5000)
def _infer_param_domain(name, raw_shape):
    assert name == "concentration"
    return Reals[raw_shape[-1]]


# TODO: remove this `if` for NumPyro > 0.4.0
if hasattr(dist, "DirichletMultinomial"):

    @methodof(DirichletMultinomial)  # noqa: F821
    @classmethod
    def _infer_value_dtype(cls, domains):
        return "real"

    # TODO fix DirichletMultinomial.arg_constraints["concentration"] to be a
    # constraints.independent[constraints.positive]
    @methodof(DirichletMultinomial)  # noqa: F821
    @classmethod
    @functools.lru_cache(maxsize=5000)
    def _infer_param_domain(cls, name, raw_shape):
        if name == "concentration":
            return Reals[raw_shape[-1]]
        assert name == "total_count"
        return Real


# TODO fix LowRankMultivariateNormal.arg_constraints upstream
@methodof(LowRankMultivariateNormal)  # noqa: F821
@classmethod
@functools.lru_cache(maxsize=5000)
def _infer_param_domain(cls, name, raw_shape):
    if name == "loc":
        return Reals[raw_shape[-1]]
    elif name == "cov_factor":
        return Reals[raw_shape[-2:]]
    elif name == "cov_diag":
        return Reals[raw_shape[-1]]
    raise ValueError(f"{name} invalid param for {cls}")


###########################################################
# Converting distribution funsors to NumPyro distributions
###########################################################

# Convert Delta **distribution** to raw data
@to_data.register(Delta)  # noqa: F821
def deltadist_to_data(funsor_dist, name_to_dim=None):
    v = to_data(funsor_dist.v, name_to_dim=name_to_dim)
    log_density = to_data(funsor_dist.log_density, name_to_dim=name_to_dim)
    return dist.Delta(v, log_density, event_dim=len(funsor_dist.v.output.shape))


###############################################
# Converting NumPyro Distributions to funsors
###############################################

# TODO move these properties upstream to numpyro.distributions
if not hasattr(dist.Independent, "has_rsample"):
    dist.Independent.has_rsample = property(lambda self: self.base_dist.has_rsample)
    dist.Independent.rsample = dist.Independent.sample
if not hasattr(dist.MaskedDistribution, "has_rsample"):
    dist.MaskedDistribution.has_rsample = property(
        lambda self: self.base_dist.has_rsample
    )
    dist.MaskedDistribution.rsample = dist.MaskedDistribution.sample
if not hasattr(dist.TransformedDistribution, "has_rsample"):
    dist.TransformedDistribution.has_rsample = property(
        lambda self: self.base_dist.has_rsample
    )
    dist.TransformedDistribution.rsample = dist.TransformedDistribution.sample


@to_funsor.register(dist.transforms.Transform)
def transform_to_funsor(tfm, output=None, dim_to_name=None, real_inputs=None):
    op = ops.WrappedTransformOp(tfm)
    name = next(real_inputs.keys()) if real_inputs else "value"
    return op(Variable(name, output))


to_funsor.register(dist.ExpandedDistribution)(expandeddist_to_funsor)
to_funsor.register(dist.Independent)(indepdist_to_funsor)
if hasattr(dist, "MaskedDistribution"):
    to_funsor.register(dist.MaskedDistribution)(maskeddist_to_funsor)
to_funsor.register(dist.TransformedDistribution)(transformeddist_to_funsor)


@to_funsor.register(dist.BinomialProbs)
@to_funsor.register(dist.BinomialLogits)
def categorical_to_funsor(numpyro_dist, output=None, dim_to_name=None):
    new_pyro_dist = _NumPyroWrapper_Binomial(
        total_count=numpyro_dist.total_count, probs=numpyro_dist.probs
    )
    return backenddist_to_funsor(
        Binomial, new_pyro_dist, output, dim_to_name
    )  # noqa: F821


@to_funsor.register(dist.CategoricalProbs)
def categorical_to_funsor(numpyro_dist, output=None, dim_to_name=None):
    new_pyro_dist = _NumPyroWrapper_Categorical(probs=numpyro_dist.probs)
    return backenddist_to_funsor(
        Categorical, new_pyro_dist, output, dim_to_name
    )  # noqa: F821


@to_funsor.register(dist.GeometricProbs)
def categorical_to_funsor(numpyro_dist, output=None, dim_to_name=None):
    new_pyro_dist = _NumPyroWrapper_Geometric(probs=numpyro_dist.probs)
    return backenddist_to_funsor(
        Geometric, new_pyro_dist, output, dim_to_name
    )  # noqa: F821


@to_funsor.register(dist.MultinomialProbs)
@to_funsor.register(dist.MultinomialLogits)
def categorical_to_funsor(numpyro_dist, output=None, dim_to_name=None):
    new_pyro_dist = _NumPyroWrapper_Multinomial(
        total_count=numpyro_dist.total_count, probs=numpyro_dist.probs
    )
    return backenddist_to_funsor(
        Multinomial, new_pyro_dist, output, dim_to_name
    )  # noqa: F821


@to_funsor.register(dist.Delta)  # Delta **distribution**
def deltadist_to_funsor(pyro_dist, output=None, dim_to_name=None):
    v = to_funsor(
        pyro_dist.v, output=Reals[pyro_dist.event_shape], dim_to_name=dim_to_name
    )
    log_density = to_funsor(pyro_dist.log_density, output=Real, dim_to_name=dim_to_name)
    return Delta(v, log_density)  # noqa: F821


JointDirichletMultinomial = Contraction[
    Union[ops.LogaddexpOp, ops.NullOp],
    ops.AddOp,
    frozenset,
    Tuple[Dirichlet, Multinomial],  # noqa: F821
]


eager.register(Beta, Funsor, Funsor, Funsor)(eager_beta)  # noqa: F821)
eager.register(Binomial, Funsor, Funsor, Funsor)(eager_binomial)  # noqa: F821
eager.register(Multinomial, Tensor, Tensor, Tensor)(eager_multinomial)  # noqa: F821)
eager.register(Categorical, Funsor, Tensor)(eager_categorical_funsor)  # noqa: F821)
eager.register(Categorical, Tensor, Variable)(eager_categorical_tensor)  # noqa: F821)
eager.register(Delta, Tensor, Tensor, Tensor)(eager_delta_tensor)  # noqa: F821
eager.register(Delta, Funsor, Funsor, Variable)(
    eager_delta_funsor_variable
)  # noqa: F821
eager.register(Delta, Variable, Funsor, Variable)(
    eager_delta_funsor_variable
)  # noqa: F821
eager.register(Delta, Variable, Funsor, Funsor)(eager_delta_funsor_funsor)  # noqa: F821
eager.register(Delta, Variable, Variable, Variable)(
    eager_delta_variable_variable
)  # noqa: F821
eager.register(Normal, Funsor, Tensor, Funsor)(eager_normal)  # noqa: F821
eager.register(MultivariateNormal, Funsor, Tensor, Funsor)(eager_mvn)  # noqa: F821
eager.register(
    Contraction, ops.LogaddexpOp, ops.AddOp, frozenset, Dirichlet, BernoulliProbs
)(  # noqa: F821
    eager_beta_bernoulli
)
eager.register(
    Contraction, ops.LogaddexpOp, ops.AddOp, frozenset, Dirichlet, Categorical
)(  # noqa: F821
    eager_dirichlet_categorical
)
eager.register(
    Contraction, ops.LogaddexpOp, ops.AddOp, frozenset, Dirichlet, Multinomial
)(  # noqa: F821
    eager_dirichlet_multinomial
)
eager.register(
    Contraction, ops.LogaddexpOp, ops.AddOp, frozenset, Gamma, Gamma
)(  # noqa: F821
    eager_gamma_gamma
)
eager.register(
    Contraction, ops.LogaddexpOp, ops.AddOp, frozenset, Gamma, Poisson
)(  # noqa: F821
    eager_gamma_poisson
)
if hasattr(dist, "DirichletMultinomial"):
    eager.register(
        Binary, ops.SubOp, JointDirichletMultinomial, DirichletMultinomial
    )(  # noqa: F821
        eager_dirichlet_posterior
    )
eager.register(
    Reduce, ops.AddOp, Multinomial[Tensor, Funsor, Funsor], frozenset
)(  # noqa: F821
    eager_plate_multinomial
)

__all__ = list(x[0] for x in FUNSOR_DIST_NAMES if _get_numpyro_dist(x[0]) is not None)<|MERGE_RESOLUTION|>--- conflicted
+++ resolved
@@ -7,12 +7,8 @@
 import funsor.ops as ops
 import numpyro.distributions as dist
 from funsor.cnf import Contraction
-<<<<<<< HEAD
-from funsor.distribution import (  # noqa: F401
-=======
 from funsor.distribution import (
     Bernoulli,
->>>>>>> 47639f7b
     FUNSOR_DIST_NAMES,
     Bernoulli,
     LogNormal,
@@ -39,20 +35,17 @@
     indepdist_to_funsor,
     make_dist,
     maskeddist_to_funsor,
-    transformeddist_to_funsor
+    transformeddist_to_funsor,
 )
 from funsor.domains import Real, Reals
 from funsor.tensor import Tensor
 from funsor.terms import Binary, Funsor, Reduce, Variable, eager, to_data, to_funsor
 from funsor.util import methodof
 
-<<<<<<< HEAD
-=======
 assert Bernoulli  # flake8
 assert LogNormal  # flake8
 
 
->>>>>>> 47639f7b
 ################################################################################
 # Distribution Wrappers
 ################################################################################
