--- conflicted
+++ resolved
@@ -106,7 +106,6 @@
 # See issue: https://github.com/pyro-ppl/funsor/issues/322
 @methodof(Binomial)  # noqa: F821
 @methodof(Multinomial)  # noqa: F821
-@methodof(DirichletMultinomial)  # noqa: F821
 @classmethod
 @functools.lru_cache(maxsize=5000)
 def _infer_value_domain(cls, **kwargs):
@@ -139,18 +138,6 @@
     return Reals[raw_shape[-1]]
 
 
-<<<<<<< HEAD
-# TODO fix DirichletMultinomial.arg_constraints["concentration"] to be a
-# constraints.independent[constraints.positive]
-@methodof(DirichletMultinomial)  # noqa: F821
-@classmethod
-@functools.lru_cache(maxsize=5000)
-def _infer_param_domain(cls, name, raw_shape):
-    if name == "concentration":
-        return Reals[raw_shape[-1]]
-    assert name == "total_count"
-    return Real
-=======
 # TODO: remove this `if` for NumPyro > 0.4.0
 if hasattr(dist, "DirichletMultinomial"):
     @methodof(DirichletMultinomial)  # noqa: F821
@@ -171,7 +158,6 @@
             return Reals[raw_shape[-1]]
         assert name == "total_count"
         return Real
->>>>>>> 6575ac2c
 
 
 ###############################################
@@ -229,20 +215,13 @@
 eager.register(Delta, Variable, Variable, Variable)(eager_delta_variable_variable)  # noqa: F821
 eager.register(Normal, Funsor, Tensor, Funsor)(eager_normal)  # noqa: F821
 eager.register(MultivariateNormal, Funsor, Tensor, Funsor)(eager_mvn)  # noqa: F821
-<<<<<<< HEAD
 eager.register(Contraction, ops.LogAddExpOp, ops.AddOp, frozenset, Dirichlet, BernoulliProbs)(  # noqa: F821
     eager_beta_bernoulli)
-eager.register(Contraction, ops.LogAddExpOp, ops.AddOp, frozenset, Dirichlet, Multinomial)(  # noqa: F821
-    eager_dirichlet_multinomial)
-eager.register(Binary, ops.SubOp, JointDirichletMultinomial, DirichletMultinomial)(  # noqa: F821
-    eager_dirichlet_posterior)
-=======
 eager.register(Contraction, ops.LogAddExpOp, ops.AddOp, frozenset, Dirichlet, Multinomial)(  # noqa: F821
     eager_dirichlet_multinomial)
 if hasattr(dist, "DirichletMultinomial"):
     eager.register(Binary, ops.SubOp, JointDirichletMultinomial, DirichletMultinomial)(  # noqa: F821
         eager_dirichlet_posterior)
->>>>>>> 6575ac2c
 
 
 __all__ = list(x[0] for x in FUNSOR_DIST_NAMES if _get_numpyro_dist(x[0]) is not None)