# Copyright Contributors to the Pyro project.
# SPDX-License-Identifier: Apache-2.0

import functools
from typing import Tuple, Union

import funsor.ops as ops
import numpyro.distributions as dist
<<<<<<< HEAD
=======

import funsor.ops as ops
>>>>>>> 155ad4c3
from funsor.cnf import Contraction
from funsor.distribution import (
    FUNSOR_DIST_NAMES,
    Bernoulli,
    LogNormal,
    backenddist_to_funsor,
    eager_beta,
    eager_beta_bernoulli,
    eager_binomial,
    eager_categorical_funsor,
    eager_categorical_tensor,
    eager_delta_funsor_funsor,
    eager_delta_funsor_variable,
    eager_delta_tensor,
    eager_delta_variable_variable,
    eager_dirichlet_categorical,
    eager_dirichlet_multinomial,
    eager_dirichlet_posterior,
    eager_gamma_gamma,
    eager_gamma_poisson,
    eager_multinomial,
    eager_mvn,
    eager_normal,
    eager_plate_multinomial,
    expandeddist_to_funsor,
    indepdist_to_funsor,
    make_dist,
    maskeddist_to_funsor,
    transformeddist_to_funsor,
)
from funsor.domains import Real, Reals
from funsor.tensor import Tensor
from funsor.terms import Binary, Funsor, Reduce, Variable, eager, to_data, to_funsor
from funsor.util import methodof

assert Bernoulli  # flake8
assert LogNormal  # flake8


################################################################################
# Distribution Wrappers
################################################################################


class _NumPyroWrapper_Binomial(dist.BinomialProbs):
    pass


class _NumPyroWrapper_Categorical(dist.CategoricalProbs):
    pass


class _NumPyroWrapper_Geometric(dist.GeometricProbs):
    pass


class _NumPyroWrapper_Multinomial(dist.MultinomialProbs):
    pass


class _NumPyroWrapper_NonreparameterizedBeta(dist.Beta):
    has_rsample = False


class _NumPyroWrapper_NonreparameterizedDirichlet(dist.Dirichlet):
    has_rsample = False


class _NumPyroWrapper_NonreparameterizedGamma(dist.Gamma):
    has_rsample = False


class _NumPyroWrapper_NonreparameterizedNormal(dist.Normal):
    has_rsample = False


def _get_numpyro_dist(dist_name):
    if dist_name in ("Binomial", "Categorical", "Geometric", "Multinomial"):
        return globals().get("_NumPyroWrapper_" + dist_name)
    elif dist_name.startswith("Nonreparameterized"):
        return globals().get("_NumPyroWrapper_" + dist_name)
    else:
        return getattr(dist, dist_name, None)


NUMPYRO_DIST_NAMES = FUNSOR_DIST_NAMES
# TODO: remove this after the next NumPyro release
_HAS_RSAMPLE_DISTS = [
    "Beta",
    "Cauchy",
    "Chi2",
    "Delta",
    "Dirichlet",
    "Exponential",
    "Gamma",
    "MultivariateNormal",
    "Normal",
    "Pareto",
    "StudentT",
    "Uniform",
]


for dist_name, param_names in NUMPYRO_DIST_NAMES:
    numpyro_dist = _get_numpyro_dist(dist_name)
    if numpyro_dist is not None:
        # TODO: remove this after the next NumPyro release
        if not hasattr(numpyro_dist, "has_rsample"):
            has_rsample = dist_name in _HAS_RSAMPLE_DISTS
            numpyro_dist.has_rsample = has_rsample
            if has_rsample:
                numpyro_dist.rsample = numpyro_dist.sample
        locals()[dist_name] = make_dist(numpyro_dist, param_names)


# Delta has to be treated specially because of its weird shape inference semantics
@methodof(Delta)  # noqa: F821
@staticmethod
def _infer_value_domain(**kwargs):
    return kwargs["v"]


@methodof(Categorical)  # noqa: F821
@methodof(CategoricalLogits)  # noqa: F821
@classmethod
def _infer_value_dtype(cls, domains):
    if "logits" in domains:
        return domains["logits"].shape[-1]
    if "probs" in domains:
        return domains["probs"].shape[-1]
    raise ValueError


# Multinomial and related dists have dependent Bint dtypes, so we just make them 'real'
# See issue: https://github.com/pyro-ppl/funsor/issues/322
@methodof(Binomial)  # noqa: F821
@methodof(Multinomial)  # noqa: F821
@classmethod
def _infer_value_dtype(cls, domains):
    return "real"


# TODO fix Delta.arg_constraints["v"] to be a
# constraints.independent[constraints.real]
@methodof(Delta)  # noqa: F821
@staticmethod
@functools.lru_cache(maxsize=5000)
def _infer_param_domain(name, raw_shape):
    if name == "v":
        return Reals[raw_shape]
    elif name == "log_density":
        return Real
    else:
        raise ValueError(name)


# TODO fix Dirichlet.arg_constraints["concentration"] to be a
# constraints.independent[constraints.positive]
@methodof(Dirichlet)  # noqa: F821
@methodof(NonreparameterizedDirichlet)  # noqa: F821
@staticmethod
@functools.lru_cache(maxsize=5000)
def _infer_param_domain(name, raw_shape):
    assert name == "concentration"
    return Reals[raw_shape[-1]]


# TODO: remove this `if` for NumPyro > 0.4.0
if hasattr(dist, "DirichletMultinomial"):

    @methodof(DirichletMultinomial)  # noqa: F821
    @classmethod
    def _infer_value_dtype(cls, domains):
        return "real"

    # TODO fix DirichletMultinomial.arg_constraints["concentration"] to be a
    # constraints.independent[constraints.positive]
    @methodof(DirichletMultinomial)  # noqa: F821
    @classmethod
    @functools.lru_cache(maxsize=5000)
    def _infer_param_domain(cls, name, raw_shape):
        if name == "concentration":
            return Reals[raw_shape[-1]]
        assert name == "total_count"
        return Real


# TODO fix LowRankMultivariateNormal.arg_constraints upstream
@methodof(LowRankMultivariateNormal)  # noqa: F821
@classmethod
@functools.lru_cache(maxsize=5000)
def _infer_param_domain(cls, name, raw_shape):
    if name == "loc":
        return Reals[raw_shape[-1]]
    elif name == "cov_factor":
        return Reals[raw_shape[-2:]]
    elif name == "cov_diag":
        return Reals[raw_shape[-1]]
    raise ValueError(f"{name} invalid param for {cls}")


###########################################################
# Converting distribution funsors to NumPyro distributions
###########################################################

# Convert Delta **distribution** to raw data
@to_data.register(Delta)  # noqa: F821
def deltadist_to_data(funsor_dist, name_to_dim=None):
    v = to_data(funsor_dist.v, name_to_dim=name_to_dim)
    log_density = to_data(funsor_dist.log_density, name_to_dim=name_to_dim)
    return dist.Delta(v, log_density, event_dim=len(funsor_dist.v.output.shape))


###############################################
# Converting NumPyro Distributions to funsors
###############################################

# TODO move these properties upstream to numpyro.distributions
if not hasattr(dist.Independent, "has_rsample"):
    dist.Independent.has_rsample = property(lambda self: self.base_dist.has_rsample)
    dist.Independent.rsample = dist.Independent.sample
if not hasattr(dist.MaskedDistribution, "has_rsample"):
    dist.MaskedDistribution.has_rsample = property(
        lambda self: self.base_dist.has_rsample
    )
    dist.MaskedDistribution.rsample = dist.MaskedDistribution.sample
if not hasattr(dist.TransformedDistribution, "has_rsample"):
    dist.TransformedDistribution.has_rsample = property(
        lambda self: self.base_dist.has_rsample
    )
    dist.TransformedDistribution.rsample = dist.TransformedDistribution.sample


@to_funsor.register(dist.transforms.Transform)
def transform_to_funsor(tfm, output=None, dim_to_name=None, real_inputs=None):
    op = ops.WrappedTransformOp(tfm)
    name = next(real_inputs.keys()) if real_inputs else "value"
    return op(Variable(name, output))


to_funsor.register(dist.ExpandedDistribution)(expandeddist_to_funsor)
to_funsor.register(dist.Independent)(indepdist_to_funsor)
if hasattr(dist, "MaskedDistribution"):
    to_funsor.register(dist.MaskedDistribution)(maskeddist_to_funsor)
to_funsor.register(dist.TransformedDistribution)(transformeddist_to_funsor)


@to_funsor.register(dist.BinomialProbs)
@to_funsor.register(dist.BinomialLogits)
def categorical_to_funsor(numpyro_dist, output=None, dim_to_name=None):
    new_pyro_dist = _NumPyroWrapper_Binomial(
        total_count=numpyro_dist.total_count, probs=numpyro_dist.probs
    )
    return backenddist_to_funsor(
        Binomial, new_pyro_dist, output, dim_to_name
    )  # noqa: F821


@to_funsor.register(dist.CategoricalProbs)
def categorical_to_funsor(numpyro_dist, output=None, dim_to_name=None):
    new_pyro_dist = _NumPyroWrapper_Categorical(probs=numpyro_dist.probs)
    return backenddist_to_funsor(
        Categorical, new_pyro_dist, output, dim_to_name
    )  # noqa: F821


@to_funsor.register(dist.GeometricProbs)
def categorical_to_funsor(numpyro_dist, output=None, dim_to_name=None):
    new_pyro_dist = _NumPyroWrapper_Geometric(probs=numpyro_dist.probs)
    return backenddist_to_funsor(
        Geometric, new_pyro_dist, output, dim_to_name
    )  # noqa: F821


@to_funsor.register(dist.MultinomialProbs)
@to_funsor.register(dist.MultinomialLogits)
def categorical_to_funsor(numpyro_dist, output=None, dim_to_name=None):
    new_pyro_dist = _NumPyroWrapper_Multinomial(
        total_count=numpyro_dist.total_count, probs=numpyro_dist.probs
    )
    return backenddist_to_funsor(
        Multinomial, new_pyro_dist, output, dim_to_name
    )  # noqa: F821


@to_funsor.register(dist.Delta)  # Delta **distribution**
def deltadist_to_funsor(pyro_dist, output=None, dim_to_name=None):
    v = to_funsor(
        pyro_dist.v, output=Reals[pyro_dist.event_shape], dim_to_name=dim_to_name
    )
    log_density = to_funsor(pyro_dist.log_density, output=Real, dim_to_name=dim_to_name)
    return Delta(v, log_density)  # noqa: F821


JointDirichletMultinomial = Contraction[
    Union[ops.LogaddexpOp, ops.NullOp],
    ops.AddOp,
    frozenset,
    Tuple[Dirichlet, Multinomial],  # noqa: F821
]


eager.register(Beta, Funsor, Funsor, Funsor)(eager_beta)  # noqa: F821)
eager.register(Binomial, Funsor, Funsor, Funsor)(eager_binomial)  # noqa: F821
eager.register(Multinomial, Tensor, Tensor, Tensor)(eager_multinomial)  # noqa: F821)
eager.register(Categorical, Funsor, Tensor)(eager_categorical_funsor)  # noqa: F821)
eager.register(Categorical, Tensor, Variable)(eager_categorical_tensor)  # noqa: F821)
eager.register(Delta, Tensor, Tensor, Tensor)(eager_delta_tensor)  # noqa: F821
eager.register(Delta, Funsor, Funsor, Variable)(
    eager_delta_funsor_variable
)  # noqa: F821
eager.register(Delta, Variable, Funsor, Variable)(
    eager_delta_funsor_variable
)  # noqa: F821
eager.register(Delta, Variable, Funsor, Funsor)(eager_delta_funsor_funsor)  # noqa: F821
eager.register(Delta, Variable, Variable, Variable)(
    eager_delta_variable_variable
)  # noqa: F821
eager.register(Normal, Funsor, Tensor, Funsor)(eager_normal)  # noqa: F821
eager.register(MultivariateNormal, Funsor, Tensor, Funsor)(eager_mvn)  # noqa: F821
eager.register(
    Contraction, ops.LogaddexpOp, ops.AddOp, frozenset, Dirichlet, BernoulliProbs
)(  # noqa: F821
    eager_beta_bernoulli
)
eager.register(
    Contraction, ops.LogaddexpOp, ops.AddOp, frozenset, Dirichlet, Categorical
)(  # noqa: F821
    eager_dirichlet_categorical
)
eager.register(
    Contraction, ops.LogaddexpOp, ops.AddOp, frozenset, Dirichlet, Multinomial
)(  # noqa: F821
    eager_dirichlet_multinomial
)
eager.register(
    Contraction, ops.LogaddexpOp, ops.AddOp, frozenset, Gamma, Gamma
)(  # noqa: F821
    eager_gamma_gamma
)
eager.register(
    Contraction, ops.LogaddexpOp, ops.AddOp, frozenset, Gamma, Poisson
)(  # noqa: F821
    eager_gamma_poisson
)
if hasattr(dist, "DirichletMultinomial"):
    eager.register(
        Binary, ops.SubOp, JointDirichletMultinomial, DirichletMultinomial
    )(  # noqa: F821
        eager_dirichlet_posterior
    )
eager.register(
    Reduce, ops.AddOp, Multinomial[Tensor, Funsor, Funsor], frozenset
)(  # noqa: F821
    eager_plate_multinomial
)

__all__ = list(x[0] for x in FUNSOR_DIST_NAMES if _get_numpyro_dist(x[0]) is not None)<|MERGE_RESOLUTION|>--- conflicted
+++ resolved
@@ -4,13 +4,9 @@
 import functools
 from typing import Tuple, Union
 
+import numpyro.distributions as dist
+
 import funsor.ops as ops
-import numpyro.distributions as dist
-<<<<<<< HEAD
-=======
-
-import funsor.ops as ops
->>>>>>> 155ad4c3
 from funsor.cnf import Contraction
 from funsor.distribution import (
     FUNSOR_DIST_NAMES,
