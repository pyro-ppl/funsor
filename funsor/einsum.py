--- conflicted
+++ resolved
@@ -105,9 +105,6 @@
 
 
 def einsum(eqn, *terms, **kwargs):
-<<<<<<< HEAD
-    with interpretation(normalize):
-=======
     r"""
     Top-level interface for optimized tensor variable elimination.
 
@@ -118,7 +115,6 @@
         terms): dimensions in plates but not in outputs are product-reduced;
         dimensions in neither plates nor outputs are sum-reduced.
     """
-    with interpretation(reflect):
->>>>>>> 8f0e64a2
+    with interpretation(normalize):
         naive_ast = naive_plated_einsum(eqn, *terms, **kwargs)
     return apply_optimizer(naive_ast)