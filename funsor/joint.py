--- conflicted
+++ resolved
@@ -14,11 +14,7 @@
 from funsor.integrate import Integrate, integrator
 from funsor.montecarlo import monte_carlo
 from funsor.ops import AddOp, NegOp, SubOp
-<<<<<<< HEAD
-from funsor.terms import Align, Binary, Funsor, FunsorMeta, Number, Reduce, Subs, Unary, Variable, eager, to_funsor
-=======
 from funsor.terms import Align, Binary, Funsor, FunsorMeta, Independent, Number, Subs, Unary, Variable, eager, to_funsor
->>>>>>> d08ca1af
 from funsor.torch import Tensor, arange
 
 
