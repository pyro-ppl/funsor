# Copyright Contributors to the Pyro project.
# SPDX-License-Identifier: Apache-2.0

import functools
from typing import Tuple, Union

import pyro.distributions as dist
import pyro.distributions.testing.fakes as fakes
from pyro.distributions.torch_distribution import MaskedDistribution
import torch

from funsor.cnf import Contraction
from funsor.distribution import (  # noqa: F401
    Bernoulli,
    FUNSOR_DIST_NAMES,
    LogNormal,
    backenddist_to_funsor,
    eager_beta,
    eager_beta_bernoulli,
    eager_binomial,
    eager_categorical_funsor,
    eager_categorical_tensor,
    eager_delta_funsor_funsor,
    eager_delta_funsor_variable,
    eager_delta_tensor,
    eager_dirichlet_multinomial,
    eager_dirichlet_posterior,
    eager_delta_variable_variable,
    eager_multinomial,
    eager_mvn,
    eager_normal,
    indepdist_to_funsor,
    make_dist,
    maskeddist_to_funsor,
    mvndist_to_funsor,
    transformeddist_to_funsor,
)
from funsor.domains import Real, Reals
import funsor.ops as ops
from funsor.tensor import Tensor, dummy_numeric_array
from funsor.terms import Binary, Funsor, Variable, eager, to_funsor
from funsor.util import methodof


__all__ = list(x[0] for x in FUNSOR_DIST_NAMES)


################################################################################
# Distribution Wrappers
################################################################################


class _PyroWrapper_BernoulliProbs(dist.Bernoulli):
    def __init__(self, probs, validate_args=None):
        return super().__init__(probs=probs, validate_args=validate_args)

    # XXX: subclasses of Pyro distribution which defines a custom __init__ method
    # should also have `expand` implemented.
    def expand(self, batch_shape, _instance=None):
        new = self._get_checked_instance(_PyroWrapper_BernoulliProbs, _instance)
        return super().expand(batch_shape, _instance=new)


class _PyroWrapper_BernoulliLogits(dist.Bernoulli):
    def __init__(self, logits, validate_args=None):
        return super().__init__(logits=logits, validate_args=validate_args)

    def expand(self, batch_shape, _instance=None):
        new = self._get_checked_instance(_PyroWrapper_BernoulliLogits, _instance)
        return super().expand(batch_shape, _instance=new)


class _PyroWrapper_CategoricalLogits(dist.Categorical):
    def __init__(self, logits, validate_args=None):
        return super().__init__(logits=logits, validate_args=validate_args)

    def expand(self, batch_shape, _instance=None):
        new = self._get_checked_instance(_PyroWrapper_CategoricalLogits, _instance)
        return super().expand(batch_shape, _instance=new)


def _get_pyro_dist(dist_name):
    if dist_name in ['BernoulliProbs', 'BernoulliLogits', 'CategoricalLogits']:
        return globals().get('_PyroWrapper_' + dist_name)
    elif dist_name.startswith('Nonreparameterized'):
        return getattr(fakes, dist_name)
    else:
        return getattr(dist, dist_name)


<<<<<<< HEAD
PYRO_DIST_NAMES = FUNSOR_DIST_NAMES + [
    ('VonMises', ('loc', 'concentration')),
]
=======
PYRO_DIST_NAMES = FUNSOR_DIST_NAMES
>>>>>>> 6575ac2c


for dist_name, param_names in PYRO_DIST_NAMES:
    locals()[dist_name] = make_dist(_get_pyro_dist(dist_name), param_names)


# Delta has to be treated specially because of its weird shape inference semantics
@methodof(Delta)  # noqa: F821
@staticmethod
def _infer_value_domain(**kwargs):
    return kwargs['v']


# Multinomial and related dists have dependent Bint dtypes, so we just make them 'real'
# See issue: https://github.com/pyro-ppl/funsor/issues/322
@methodof(Binomial)  # noqa: F821
@methodof(Multinomial)  # noqa: F821
@methodof(DirichletMultinomial)  # noqa: F821
@classmethod
@functools.lru_cache(maxsize=5000)
def _infer_value_domain(cls, **kwargs):
    instance = cls.dist_class(**{k: dummy_numeric_array(domain) for k, domain in kwargs.items()}, validate_args=False)
    return Reals[instance.event_shape]


# TODO fix Delta.arg_constraints["v"] to be a
# constraints.independent[constraints.real]
@methodof(Delta)  # noqa: F821
@staticmethod
@functools.lru_cache(maxsize=5000)
def _infer_param_domain(name, raw_shape):
    if name == "v":
        return Reals[raw_shape]
    elif name == "log_density":
        return Real
    else:
        raise ValueError(name)


# TODO fix Dirichlet.arg_constraints["concentration"] to be a
# constraints.independent[constraints.positive]
@methodof(Dirichlet)  # noqa: F821
@methodof(NonreparameterizedDirichlet)  # noqa: F821
@staticmethod
@functools.lru_cache(maxsize=5000)
def _infer_param_domain(name, raw_shape):
    assert name == "concentration"
    return Reals[raw_shape[-1]]


# TODO fix DirichletMultinomial.arg_constraints["concentration"] to be a
# constraints.independent[constraints.positive]
@methodof(DirichletMultinomial)  # noqa: F821
@classmethod
@functools.lru_cache(maxsize=5000)
def _infer_param_domain(cls, name, raw_shape):
    if name == "concentration":
        return Reals[raw_shape[-1]]
    assert name == "total_count"
    return Real


###############################################
# Converting PyTorch Distributions to funsors
###############################################

to_funsor.register(torch.distributions.Distribution)(backenddist_to_funsor)
to_funsor.register(torch.distributions.Independent)(indepdist_to_funsor)
to_funsor.register(MaskedDistribution)(maskeddist_to_funsor)
to_funsor.register(torch.distributions.TransformedDistribution)(transformeddist_to_funsor)
to_funsor.register(torch.distributions.MultivariateNormal)(mvndist_to_funsor)


@to_funsor.register(torch.distributions.Bernoulli)
def bernoulli_to_funsor(pyro_dist, output=None, dim_to_name=None):
    new_pyro_dist = _PyroWrapper_BernoulliLogits(logits=pyro_dist.logits)
    return backenddist_to_funsor(new_pyro_dist, output, dim_to_name)


JointDirichletMultinomial = Contraction[
    Union[ops.LogAddExpOp, ops.NullOp],
    ops.AddOp,
    frozenset,
    Tuple[Dirichlet, Multinomial],  # noqa: F821
]


eager.register(Beta, Funsor, Funsor, Funsor)(eager_beta)  # noqa: F821)
eager.register(Binomial, Funsor, Funsor, Funsor)(eager_binomial)  # noqa: F821
eager.register(Multinomial, Tensor, Tensor, Tensor)(eager_multinomial)  # noqa: F821)
eager.register(Categorical, Funsor, Tensor)(eager_categorical_funsor)  # noqa: F821)
eager.register(Categorical, Tensor, Variable)(eager_categorical_tensor)  # noqa: F821)
eager.register(Delta, Tensor, Tensor, Tensor)(eager_delta_tensor)  # noqa: F821
eager.register(Delta, Funsor, Funsor, Variable)(eager_delta_funsor_variable)  # noqa: F821
eager.register(Delta, Variable, Funsor, Variable)(eager_delta_funsor_variable)  # noqa: F821
eager.register(Delta, Variable, Funsor, Funsor)(eager_delta_funsor_funsor)  # noqa: F821
eager.register(Delta, Variable, Variable, Variable)(eager_delta_variable_variable)  # noqa: F821
eager.register(Normal, Funsor, Tensor, Funsor)(eager_normal)  # noqa: F821
eager.register(MultivariateNormal, Funsor, Tensor, Funsor)(eager_mvn)  # noqa: F821
<<<<<<< HEAD
eager.register(Contraction, ops.LogAddExpOp, ops.AddOp, frozenset, Dirichlet, BernoulliProbs)(  # noqa: F821
    eager_beta_bernoulli)
=======
>>>>>>> 6575ac2c
eager.register(Contraction, ops.LogAddExpOp, ops.AddOp, frozenset, Dirichlet, Multinomial)(  # noqa: F821
    eager_dirichlet_multinomial)
eager.register(Binary, ops.SubOp, JointDirichletMultinomial, DirichletMultinomial)(  # noqa: F821
    eager_dirichlet_posterior)<|MERGE_RESOLUTION|>--- conflicted
+++ resolved
@@ -88,13 +88,7 @@
         return getattr(dist, dist_name)
 
 
-<<<<<<< HEAD
-PYRO_DIST_NAMES = FUNSOR_DIST_NAMES + [
-    ('VonMises', ('loc', 'concentration')),
-]
-=======
 PYRO_DIST_NAMES = FUNSOR_DIST_NAMES
->>>>>>> 6575ac2c
 
 
 for dist_name, param_names in PYRO_DIST_NAMES:
@@ -194,11 +188,8 @@
 eager.register(Delta, Variable, Variable, Variable)(eager_delta_variable_variable)  # noqa: F821
 eager.register(Normal, Funsor, Tensor, Funsor)(eager_normal)  # noqa: F821
 eager.register(MultivariateNormal, Funsor, Tensor, Funsor)(eager_mvn)  # noqa: F821
-<<<<<<< HEAD
 eager.register(Contraction, ops.LogAddExpOp, ops.AddOp, frozenset, Dirichlet, BernoulliProbs)(  # noqa: F821
     eager_beta_bernoulli)
-=======
->>>>>>> 6575ac2c
 eager.register(Contraction, ops.LogAddExpOp, ops.AddOp, frozenset, Dirichlet, Multinomial)(  # noqa: F821
     eager_dirichlet_multinomial)
 eager.register(Binary, ops.SubOp, JointDirichletMultinomial, DirichletMultinomial)(  # noqa: F821
