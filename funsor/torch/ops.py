--- conflicted
+++ resolved
@@ -241,12 +241,8 @@
     return result
 
 
-<<<<<<< HEAD
-@ops.safediv.register((torch.Tensor, numbers.Number), torch.Tensor)
-=======
 @ops.safediv.register(torch.Tensor, torch.Tensor)
 @ops.safediv.register(numbers.Number, torch.Tensor)
->>>>>>> 5d737584
 def _safediv(x, y):
     try:
         finfo = torch.finfo(y.dtype)
@@ -255,12 +251,8 @@
     return x * y.reciprocal().clamp(max=finfo.max)
 
 
-<<<<<<< HEAD
-@ops.safesub.register((torch.Tensor, numbers.Number), torch.Tensor)
-=======
 @ops.safesub.register(torch.Tensor, torch.Tensor)
 @ops.safesub.register(numbers.Number, torch.Tensor)
->>>>>>> 5d737584
 def _safesub(x, y):
     try:
         finfo = torch.finfo(y.dtype)
