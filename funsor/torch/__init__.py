# Copyright Contributors to the Pyro project.
# SPDX-License-Identifier: Apache-2.0

import torch

from multipledispatch import dispatch

from funsor.adjoint import adjoint_ops
from funsor.interpreter import children, recursion_reinterpret
<<<<<<< HEAD
=======
from funsor.ops import AssociativeOp
>>>>>>> 155ad4c3
from funsor.tensor import Tensor, tensor_to_funsor
from funsor.terms import Funsor, to_funsor
from funsor.util import quote

from . import distributions as _
from . import ops as _

del _  # flake8


@adjoint_ops.register(
    Tensor, AssociativeOp, AssociativeOp, Funsor, torch.Tensor, tuple, object
)
def adjoint_tensor(adj_redop, adj_binop, out_adj, data, inputs, dtype):
    return {}


@recursion_reinterpret.register(torch.Tensor)
@recursion_reinterpret.register(torch.nn.Module)
def recursion_reinterpret_ground(x):
    return x


@children.register(torch.Tensor)
@children.register(torch.nn.Module)
def _children_ground(x):
    return ()


@quote.register(torch.Tensor)
def _quote(x, indent, out):
    """
    Work around PyTorch not supporting reproducible repr.
    """
    out.append((indent, "torch.tensor({}, dtype={})".format(repr(x.tolist()), x.dtype)))


to_funsor.register(torch.Tensor)(tensor_to_funsor)


@dispatch(torch.Tensor, torch.Tensor, [float])
def allclose(a, b, rtol=1e-05, atol=1e-08):
    return torch.allclose(a, b, rtol=rtol, atol=atol)<|MERGE_RESOLUTION|>--- conflicted
+++ resolved
@@ -7,10 +7,7 @@
 
 from funsor.adjoint import adjoint_ops
 from funsor.interpreter import children, recursion_reinterpret
-<<<<<<< HEAD
-=======
 from funsor.ops import AssociativeOp
->>>>>>> 155ad4c3
 from funsor.tensor import Tensor, tensor_to_funsor
 from funsor.terms import Funsor, to_funsor
 from funsor.util import quote
