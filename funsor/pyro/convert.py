--- conflicted
+++ resolved
@@ -27,11 +27,9 @@
 from funsor.interpreter import gensym
 from funsor.tensor import Tensor, align_tensors
 from funsor.terms import Funsor, Independent, Variable, eager, to_data, to_funsor
-<<<<<<< HEAD
 from funsor.util import broadcast_shape
-=======
 from funsor.torch.distributions import Normal
->>>>>>> b4db46ac
+
 
 # Conversion functions use fixed names for Pyro batch dims, but
 # accept an event_inputs tuple for custom event dim names.
