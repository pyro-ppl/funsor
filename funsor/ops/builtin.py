# Copyright Contributors to the Pyro project.
# SPDX-License-Identifier: Apache-2.0

import math
import operator
from numbers import Number

from .op import (
    BINARY_INVERSES,
    DISTRIBUTIVE_OPS,
    SAFE_BINARY_INVERSES,
    UNARY_INVERSES,
    UNITS,
    BinaryOp,
    CachedOpMeta,
    Op,
    TransformOp,
    UnaryOp,
    declare_op_types,
    make_op,
)

_builtin_abs = abs
_builtin_pow = pow
_builtin_sum = sum


def sigmoid(x):
    return 1 / (1 + exp(-x))


def softplus(x):
    return log(1.0 + exp(x))


def reciprocal(x):
    if isinstance(x, Number):
        return 1.0 / x
    raise ValueError("No reciprocal for type {}".format(type(x)))


# FIXME Most code assumes this is an AssociativeCommutativeOp.
class AssociativeOp(Op):
    pass


class NullOp(AssociativeOp):
    """Placeholder associative op that unifies with any other op"""

    pass


@NullOp
def nullop(x, y):
    raise ValueError("should never actually evaluate this!")


class GetitemOp(Op, metaclass=CachedOpMeta):
    """
    Op encoding an index into one dimension, e.g. ``x[:,:,y]`` for offset of 2.
    """

    def __init__(self, offset):
        assert isinstance(offset, int)
        assert offset >= 0
        self.offset = offset
        self._prefix = (slice(None),) * offset
        super(GetitemOp, self).__init__(self._default)
        self.__name__ = "GetitemOp({})".format(offset)

    def __reduce__(self):
        return GetitemOp, (self.offset,)

    def _default(self, x, y):
        return x[self._prefix + (y,)] if self.offset else x[y]


getitem = GetitemOp(0)
abs = make_op(_builtin_abs, UnaryOp)
eq = make_op(operator.eq, BinaryOp)
ge = make_op(operator.ge, BinaryOp)
gt = make_op(operator.gt, BinaryOp)
invert = make_op(operator.invert, UnaryOp)
le = make_op(operator.le, BinaryOp)
lt = make_op(operator.lt, BinaryOp)
ne = make_op(operator.ne, BinaryOp)
<<<<<<< HEAD
neg = make_op(operator.neg, Op)
pow = make_op(operator.pow, BinaryOp)
sub = make_op(operator.sub, BinaryOp)
truediv = make_op(operator.truediv, BinaryOp)

=======
pos = make_op(operator.pos, UnaryOp)
neg = make_op(operator.neg, UnaryOp)
pow = make_op(operator.pow, BinaryOp)
sub = make_op(operator.sub, BinaryOp)
truediv = make_op(operator.truediv, BinaryOp)
floordiv = make_op(operator.floordiv, BinaryOp)
>>>>>>> 5d737584
add = make_op(operator.add, AssociativeOp)
and_ = make_op(operator.and_, AssociativeOp)
mul = make_op(operator.mul, AssociativeOp)
matmul = make_op(operator.matmul, BinaryOp)
<<<<<<< HEAD
=======
mod = make_op(operator.mod, BinaryOp)
lshift = make_op(operator.lshift, BinaryOp)
rshift = make_op(operator.rshift, BinaryOp)
>>>>>>> 5d737584
or_ = make_op(operator.or_, AssociativeOp)
xor = make_op(operator.xor, AssociativeOp)
max = make_op(max, AssociativeOp)
min = make_op(min, AssociativeOp)

lgamma = make_op(math.lgamma, UnaryOp)
log1p = make_op(math.log1p, UnaryOp)
sqrt = make_op(math.sqrt, UnaryOp)

reciprocal = make_op(reciprocal, UnaryOp)
softplus = make_op(softplus, UnaryOp)

exp = make_op(math.exp, TransformOp)
log = make_op(
    lambda x: math.log(x) if x > 0 else -math.inf, parent=TransformOp, name="log"
)
tanh = make_op(math.tanh, TransformOp)
atanh = make_op(math.atanh, TransformOp)
sigmoid = make_op(sigmoid, TransformOp)


@make_op(parent=type(sub))
def safesub(x, y):
    if isinstance(y, Number):
        return sub(x, y)
    raise NotImplementedError


@make_op(parent=type(truediv))
def safediv(x, y):
    if isinstance(y, Number):
        return operator.truediv(x, y)
    raise NotImplementedError


@add.register(object)
def _unary_add(x):
    return x.sum()


@exp.set_log_abs_det_jacobian
def log_abs_det_jacobian(x, y):
    return add(x)


@log.set_log_abs_det_jacobian
def log_abs_det_jacobian(x, y):
    return -add(y)


exp.set_inv(log)
log.set_inv(exp)
tanh.set_inv(atanh)
atanh.set_inv(tanh)


@tanh.set_log_abs_det_jacobian
def tanh_log_abs_det_jacobian(x, y):
    return 2.0 * (math.log(2.0) - x - softplus(-2.0 * x))


@atanh.set_log_abs_det_jacobian
def atanh_log_abs_det_jacobian(x, y):
    return -tanh.log_abs_det_jacobian(y, x)


@sigmoid.set_inv
def sigmoid_inv(y):
    return log(y) - log1p(-y)


@sigmoid.set_log_abs_det_jacobian
def sigmoid_log_abs_det_jacobian(x, y):
    return -softplus(-x) - softplus(x)


DISTRIBUTIVE_OPS.add((add, mul))
DISTRIBUTIVE_OPS.add((max, mul))
DISTRIBUTIVE_OPS.add((min, mul))
DISTRIBUTIVE_OPS.add((max, add))
DISTRIBUTIVE_OPS.add((min, add))
DISTRIBUTIVE_OPS.add((or_, and_))

UNITS[mul] = 1.0
UNITS[add] = 0.0
UNITS[max] = -math.inf
UNITS[min] = math.inf
UNITS[and_] = False
UNITS[xor] = False
UNITS[or_] = True

BINARY_INVERSES[mul] = truediv
BINARY_INVERSES[add] = sub
BINARY_INVERSES[xor] = xor

SAFE_BINARY_INVERSES[mul] = safediv
SAFE_BINARY_INVERSES[add] = safesub

UNARY_INVERSES[mul] = reciprocal
UNARY_INVERSES[add] = neg

__all__ = [
    "AssociativeOp",
    "GetitemOp",
    "NullOp",
    "abs",
    "add",
    "and_",
    "atanh",
    "eq",
    "exp",
    "floordiv",
    "ge",
    "getitem",
    "gt",
    "invert",
    "le",
    "lgamma",
    "log",
    "log1p",
    "lshift",
    "lt",
    "matmul",
    "max",
    "min",
    "mod",
    "mul",
    "ne",
    "neg",
    "nullop",
    "or_",
    "pos",
    "pow",
    "reciprocal",
    "rshift",
    "safediv",
    "safesub",
    "sigmoid",
    "sqrt",
    "sub",
    "tanh",
    "truediv",
    "xor",
]

declare_op_types(globals(), __all__, __name__)

__doc__ = "\n".join(
    ".. autodata:: {}\n".format(_name)
    for _name in __all__
    if isinstance(globals()[_name], Op)
)<|MERGE_RESOLUTION|>--- conflicted
+++ resolved
@@ -84,30 +84,19 @@
 le = make_op(operator.le, BinaryOp)
 lt = make_op(operator.lt, BinaryOp)
 ne = make_op(operator.ne, BinaryOp)
-<<<<<<< HEAD
-neg = make_op(operator.neg, Op)
-pow = make_op(operator.pow, BinaryOp)
-sub = make_op(operator.sub, BinaryOp)
-truediv = make_op(operator.truediv, BinaryOp)
-
-=======
 pos = make_op(operator.pos, UnaryOp)
 neg = make_op(operator.neg, UnaryOp)
 pow = make_op(operator.pow, BinaryOp)
 sub = make_op(operator.sub, BinaryOp)
 truediv = make_op(operator.truediv, BinaryOp)
 floordiv = make_op(operator.floordiv, BinaryOp)
->>>>>>> 5d737584
 add = make_op(operator.add, AssociativeOp)
 and_ = make_op(operator.and_, AssociativeOp)
 mul = make_op(operator.mul, AssociativeOp)
 matmul = make_op(operator.matmul, BinaryOp)
-<<<<<<< HEAD
-=======
 mod = make_op(operator.mod, BinaryOp)
 lshift = make_op(operator.lshift, BinaryOp)
 rshift = make_op(operator.rshift, BinaryOp)
->>>>>>> 5d737584
 or_ = make_op(operator.or_, AssociativeOp)
 xor = make_op(operator.xor, AssociativeOp)
 max = make_op(max, AssociativeOp)
