# Copyright Contributors to the Pyro project.
# SPDX-License-Identifier: Apache-2.0

import functools
<<<<<<< HEAD
import warnings
=======
import inspect
import weakref
>>>>>>> 1cb43a4d

from multipledispatch import Dispatcher


class CachedOpMeta(type):
    """
    Metaclass for caching op instance construction.
    """
    def __call__(cls, *args, **kwargs):
        try:
            return cls._cache[args]
        except KeyError:
            instance = super(CachedOpMeta, cls).__call__(*args, **kwargs)
            cls._cache[args] = instance
            return instance
        except TypeError as e:
            if str(e).startswith("unhashable type"):
                warnings.warn(f"Cannot memoize Op ({e})")
                instance = super(CachedOpMeta, cls).__call__(*args, **kwargs)
                return instance
            raise e from None


class Op(Dispatcher):
    _all_instances = weakref.WeakSet()

    def __init_subclass__(cls, **kwargs):
        super().__init_subclass__(**kwargs)
        cls._cache = {}
        cls._subclass_registry = []

    def __init__(self, fn, *, name=None):
        if isinstance(fn, str):
            fn, name = None, fn
        if name is None:
            name = fn.__name__
        super(Op, self).__init__(name)
        if fn is not None:
            # register as default operation
            for nargs in (1, 2):
                default_signature = (object,) * nargs
                self.add(default_signature, fn)

        # Register all existing patterns.
        for supercls in reversed(inspect.getmro(type(self))):
            for pattern, fn in getattr(supercls, "_subclass_registry", ()):
                self.register(*pattern)(functools.partial(fn, self))
        # Save self for registering future patterns.
        Op._all_instances.add(self)

    def __copy__(self):
        return self

    def __deepcopy__(self, memo):
        return self

    def __reduce__(self):
        return self.__name__

    def __repr__(self):
        return "ops." + self.__name__

    def __str__(self):
        return self.__name__

    @classmethod
    def subclass_register(cls, *pattern):
        def decorator(fn):
            # Register with all existing instances.
            for op in Op._all_instances:
                if isinstance(op, cls):
                    op.register(*pattern)(functools.partial(fn, op))
            # Ensure registration with all future instances.
            cls._subclass_registry.append((pattern, fn))
            return fn
        return decorator


def make_op(fn=None, parent=None, *, name=None, module_name="funsor.ops"):
    """
    Factory to create a new :class:`Op` subclass and a new instance of that class.
    """
    # Support use as decorator.
    if fn is None:
        return lambda fn: make_op(fn, parent, name=name, module_name=module_name)

    if parent is None:
        parent = Op
    assert issubclass(parent, Op)

    if name is None:
        name = fn if isinstance(fn, str) else fn.__name__
    assert isinstance(name, str)

    classname = name.capitalize().rstrip("_") + "Op"  # e.g. add -> AddOp
    cls = CachedOpMeta(classname, (parent,), {})
    cls.__module__ = module_name
    op = cls(fn, name=name)
    return op


def declare_op_types(locals_, all_, name_):
    op_types = set(v for v in locals_.values()
                   if isinstance(v, type) and issubclass(v, Op))
    # Adds all op types to __all__, and fix their modules.
    for typ in op_types:
        if typ.__module__ == name_:
            typ.__module__ = "funsor.ops"
        all_.append(typ.__name__)
    # Adds type(op) to locals, for each op in locals.
    for name, op in list(locals_.items()):
        if isinstance(op, Op) and type(op) not in op_types:
            locals_[type(op).__name__] = type(op)
            all_.append(type(op).__name__)
    all_.sort()


class UnaryOp(Op):
    pass


class TransformOp(UnaryOp):
    def set_inv(self, fn):
        """
        :param callable fn: A function that inputs an arg ``y`` and outputs a
            value ``x`` such that ``y=self(x)``.
        """
        assert callable(fn)
        self.inv = fn
        return fn

    def set_log_abs_det_jacobian(self, fn):
        """
        :param callable fn: A function that inputs two args ``x, y``, where
            ``y=self(x)``, and returns ``log(abs(det(dy/dx)))``.
        """
        assert callable(fn)
        self.log_abs_det_jacobian = fn
        return fn

    @staticmethod
    def inv(x):
        raise NotImplementedError

    @staticmethod
    def log_abs_det_jacobian(x, y):
        raise NotImplementedError


class LogAbsDetJacobianOp(Op):
    pass


# TODO Memoize or use weakrefs. This currently creates reference cycles,
# delaying gc of backend_transform which may be a large expensive per-iteration
# data structure such as a normalizing flow defined by a hyper net.
def make_transform_op(backend_transform):
    """
    Factory to create a collection four new ops corresponding to a bijective
    transform.

    :returns: An ``op`` from which can be accessed ``op.inv``,
        ``op.log_abs_det_jacobian``, and ``op.inv.log_abs_det_jacobian``.
    :rtype: TransformOp
    """
    name = type(backend_transform).__name__

    # TODO Check that the op is not batched. Something like:
    # if backend_transform.batch_shape:
    #     raise ValueError("Cannot create an op from a transform "
    #                      f"{name} with nontrivial batch shape "
    #                      f"{backend_transform.batch_shape}.")

    # Create four ops.
    op = make_op(backend_transform, TransformOp, name=name)
    op_ldaj = make_op(backend_transform.log_abs_det_jacobian,
                      LogAbsDetJacobianOp,
                      name=name + "_log_abs_det_jacobian")
    inv = make_op(backend_transform.inv, TransformOp,
                  name=name + "_inv")
    inv_ldaj = make_op(backend_transform.log_abs_det_jacobian,
                       LogAbsDetJacobianOp,
                       name=name + "_inv_log_abs_det_jacobian")

    # Register relationships.
    op.set_inv(inv)
    op.set_log_abs_det_jacobian(op_ldaj)
    inv.set_inv(op)
    inv.set_log_abs_det_jacobian(inv_ldaj)

    # Register funsor conversions.
    from funsor.terms import Binary, Funsor, Unary
    op.register(Funsor)(functools.partial(Unary, op))
    inv.register(Funsor)(functools.partial(Unary, inv))
    op_ldaj.register(Funsor, Funsor)(functools.partial(Binary, op_ldaj))
    inv_ldaj.register(Funsor, Funsor)(functools.partial(Binary, inv_ldaj))

    return op


# Op registration tables.
DISTRIBUTIVE_OPS = set()  # (add, mul) pairs
UNITS = {}                # op -> value
PRODUCT_INVERSES = {}     # op -> inverse op

__all__ = [
    'CachedOpMeta',
    'DISTRIBUTIVE_OPS',
    'LogAbsDetJacobianOp',
    'Op',
    'PRODUCT_INVERSES',
    'TransformOp',
    'UNITS',
    'UnaryOp',
    'declare_op_types',
    'make_op',
    'make_transform_op',
]<|MERGE_RESOLUTION|>--- conflicted
+++ resolved
@@ -2,12 +2,9 @@
 # SPDX-License-Identifier: Apache-2.0
 
 import functools
-<<<<<<< HEAD
+import inspect
 import warnings
-=======
-import inspect
 import weakref
->>>>>>> 1cb43a4d
 
 from multipledispatch import Dispatcher
 
