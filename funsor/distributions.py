import math
from collections import OrderedDict

import pyro.distributions as dist
import torch
from pyro.distributions.util import broadcast_shape

import funsor.delta
import funsor.ops as ops
from funsor.affine import extract_affine, is_affine
from funsor.cnf import Contraction
from funsor.domains import bint, reals
from funsor.gaussian import BlockMatrix, BlockVector, Gaussian
from funsor.interpreter import interpretation
from funsor.terms import Binary, Funsor, FunsorMeta, Number, Variable, eager, lazy, to_funsor
from funsor.torch import Tensor, align_tensors, ignore_jit_warnings, materialize, torch_stack


def numbers_to_tensors(*args):
    """
    Convert :class:`~funsor.terms.Number`s to :class:`funsor.torch.Tensor`s,
    using any provided tensor as a prototype, if available.
    """
    if any(isinstance(x, Number) for x in args):
        options = dict(dtype=torch.get_default_dtype())
        for x in args:
            if isinstance(x, Tensor):
                options = dict(dtype=x.data.dtype, device=x.data.device)
                break
        with ignore_jit_warnings():
            args = tuple(Tensor(torch.tensor(x.data, **options), dtype=x.dtype)
                         if isinstance(x, Number) else x
                         for x in args)
    return args


class DistributionMeta(FunsorMeta):
    """
    Wrapper to fill in default values and convert Numbers to Tensors.
    """
    def __call__(cls, *args, **kwargs):
        kwargs.update(zip(cls._ast_fields, args))
        args = cls._fill_defaults(**kwargs)
        args = numbers_to_tensors(*args)

        # If value was explicitly specified, evaluate under current interpretation.
        if 'value' in kwargs:
            return super(DistributionMeta, cls).__call__(*args)

        # Otherwise lazily construct a distribution instance.
        # This makes it cheaper to construct observations in minipyro.
        with interpretation(lazy):
            return super(DistributionMeta, cls).__call__(*args)


class Distribution(Funsor, metaclass=DistributionMeta):
    """
    Funsor backed by a PyTorch distribution object.
    """
    dist_class = "defined by derived classes"

    def __init__(self, *args):
        params = tuple(zip(self._ast_fields, args))
        assert any(k == 'value' for k, v in params)
        inputs = OrderedDict()
        for name, value in params:
            assert isinstance(name, str)
            assert isinstance(value, Funsor)
            inputs.update(value.inputs)
        inputs = OrderedDict(inputs)
        output = reals()
        super(Distribution, self).__init__(inputs, output)
        self.params = params

    def __repr__(self):
        return '{}({})'.format(type(self).__name__,
                               ', '.join('{}={}'.format(*kv) for kv in self.params))

    def eager_reduce(self, op, reduced_vars):
        if op is ops.logaddexp and isinstance(self.value, Variable) and self.value.name in reduced_vars:
            return Number(0.)  # distributions are normalized
        return super(Distribution, self).eager_reduce(op, reduced_vars)

    @classmethod
    def eager_log_prob(cls, **params):
        inputs, tensors = align_tensors(*params.values())
        params = dict(zip(params, tensors))
        value = params.pop('value')
        data = cls.dist_class(**params).log_prob(value)
        return Tensor(data, inputs)


################################################################################
# Distribution Wrappers
################################################################################

class BernoulliProbs(Distribution):
    dist_class = dist.Bernoulli

    @staticmethod
    def _fill_defaults(probs, value='value'):
        probs = to_funsor(probs)
        assert probs.dtype == "real"
        value = to_funsor(value, reals())
        return probs, value

    def __init__(self, probs, value=None):
        super(BernoulliProbs, self).__init__(probs, value)


@eager.register(BernoulliProbs, Tensor, Tensor)
def eager_bernoulli(probs, value):
    return BernoulliProbs.eager_log_prob(probs=probs, value=value)


class BernoulliLogits(Distribution):
    dist_class = dist.Bernoulli

    @staticmethod
    def _fill_defaults(logits, value='value'):
        logits = to_funsor(logits)
        assert logits.dtype == "real"
        value = to_funsor(value, reals())
        return logits, value

    def __init__(self, logits, value=None):
        super(BernoulliLogits, self).__init__(logits, value)


@eager.register(BernoulliLogits, Tensor, Tensor)
def eager_bernoulli_logits(logits, value):
    return BernoulliLogits.eager_log_prob(logits=logits, value=value)


def Bernoulli(probs=None, logits=None, value='value'):
    if probs is not None:
        return BernoulliProbs(probs, value)
    if logits is not None:
        return BernoulliLogits(logits, value)
    raise ValueError('Either probs or logits must be specified')


class Beta(Distribution):
    dist_class = dist.Beta

    @staticmethod
    def _fill_defaults(concentration1, concentration0, value='value'):
        concentration1 = to_funsor(concentration1, reals())
        concentration0 = to_funsor(concentration0, reals())
        value = to_funsor(value, reals())
        return concentration1, concentration0, value

    def __init__(self, concentration1, concentration0, value=None):
        super(Beta, self).__init__(concentration1, concentration0, value)


@eager.register(Beta, Tensor, Tensor, Tensor)
def eager_beta(concentration1, concentration0, value):
    return Beta.eager_log_prob(concentration1=concentration1,
                               concentration0=concentration0,
                               value=value)


@eager.register(Beta, Funsor, Funsor, Funsor)
def eager_beta(concentration1, concentration0, value):
    concentration = torch_stack((concentration0, concentration1))
    value = torch_stack((1 - value, value))
    return Dirichlet(concentration, value=value)


class Binomial(Distribution):
    dist_class = dist.Binomial

    @staticmethod
    def _fill_defaults(total_count, probs, value='value'):
        total_count = to_funsor(total_count, reals())
        probs = to_funsor(probs)
        assert probs.dtype == "real"
        value = to_funsor(value, reals())
        return total_count, probs, value

    def __init__(self, total_count, probs, value=None):
        super(Binomial, self).__init__(total_count, probs, value)


@eager.register(Binomial, Tensor, Tensor, Tensor)
def eager_binomial(total_count, probs, value):
    return Binomial.eager_log_prob(total_count=total_count, probs=probs, value=value)


@eager.register(Binomial, Funsor, Funsor, Funsor)
def eager_binomial(total_count, probs, value):
    probs = torch_stack((1 - probs, probs))
    value = torch_stack((total_count - value, value))
    return Multinomial(total_count, probs, value=value)


class Categorical(Distribution):
    dist_class = dist.Categorical

    @staticmethod
    def _fill_defaults(probs, value='value'):
        probs = to_funsor(probs)
        assert probs.dtype == "real"
        value = to_funsor(value, bint(probs.output.shape[0]))
        return probs, value

    def __init__(self, probs, value='value'):
        super(Categorical, self).__init__(probs, value)


@eager.register(Categorical, Funsor, Tensor)
def eager_categorical(probs, value):
    return probs[value].log()


@eager.register(Categorical, Tensor, Tensor)
def eager_categorical(probs, value):
    return Categorical.eager_log_prob(probs=probs, value=value)


@eager.register(Categorical, Tensor, Variable)
def eager_categorical(probs, value):
    value = materialize(value)
    return Categorical.eager_log_prob(probs=probs, value=value)


class Delta(Distribution):
    dist_class = dist.Delta

    @staticmethod
    def _fill_defaults(v, log_density=0, value='value'):
        v = to_funsor(v)
        log_density = to_funsor(log_density, reals())
        value = to_funsor(value, v.output)
        return v, log_density, value

    def __init__(self, v, log_density=0, value='value'):
        return super(Delta, self).__init__(v, log_density, value)


@eager.register(Delta, Tensor, Tensor, Tensor)
def eager_delta(v, log_density, value):
    # This handles event_dim specially, and hence cannot use the
    # generic Delta.eager_log_prob() method.
    assert v.output == value.output
    event_dim = len(v.output.shape)
    inputs, (v, log_density, value) = align_tensors(v, log_density, value)
    data = dist.Delta(v, log_density, event_dim).log_prob(value)
    return Tensor(data, inputs)


@eager.register(Delta, Funsor, Funsor, Variable)
@eager.register(Delta, Variable, Funsor, Variable)
def eager_delta(v, log_density, value):
    assert v.output == value.output
    return funsor.delta.Delta(value.name, v, log_density)


@eager.register(Delta, Variable, Funsor, Funsor)
def eager_delta(v, log_density, value):
    assert v.output == value.output
    return funsor.delta.Delta(v.name, value, log_density)


class Dirichlet(Distribution):
    dist_class = dist.Dirichlet

    @staticmethod
    def _fill_defaults(concentration, value='value'):
        concentration = to_funsor(concentration)
        assert concentration.dtype == "real"
        assert len(concentration.output.shape) == 1
        dim = concentration.output.shape[0]
        value = to_funsor(value, reals(dim))
        return concentration, value

    def __init__(self, concentration, value='value'):
        super(Dirichlet, self).__init__(concentration, value)


@eager.register(Dirichlet, Tensor, Tensor)
def eager_dirichlet(concentration, value):
    return Dirichlet.eager_log_prob(concentration=concentration, value=value)


class DirichletMultinomial(Distribution):
    dist_class = dist.DirichletMultinomial

    @staticmethod
    def _fill_defaults(concentration, total_count=1, value='value'):
        concentration = to_funsor(concentration)
        assert concentration.dtype == "real"
        assert len(concentration.output.shape) == 1
        total_count = to_funsor(total_count, reals())
        dim = concentration.output.shape[0]
        value = to_funsor(value, reals(dim))  # Should this be bint(total_count)?
        return concentration, total_count, value

    def __init__(self, concentration, total_count, value='value'):
        super(DirichletMultinomial, self).__init__(concentration, total_count, value)


@eager.register(DirichletMultinomial, Tensor, Tensor, Tensor)
def eager_dirichlet_multinomial(concentration, total_count, value):
    return DirichletMultinomial.eager_log_prob(
        concentration=concentration, total_count=total_count, value=value)


def LogNormal(loc, scale, value='value'):
    loc, scale, y = Normal._fill_defaults(loc, scale, value)
    t = ops.exp
    x = t.inv(y)
    log_abs_det_jacobian = t.log_abs_det_jacobian(x, y)
    return Normal(loc, scale, x) - log_abs_det_jacobian


class Multinomial(Distribution):
    dist_class = dist.Multinomial

    @staticmethod
    def _fill_defaults(total_count, probs, value='value'):
        total_count = to_funsor(total_count, reals())
        probs = to_funsor(probs)
        assert probs.dtype == "real"
        assert len(probs.output.shape) == 1
        value = to_funsor(value, probs.output)
        return total_count, probs, value

    def __init__(self, total_count, probs, value=None):
        super(Multinomial, self).__init__(total_count, probs, value)


@eager.register(Multinomial, Tensor, Tensor, Tensor)
def eager_multinomial(total_count, probs, value):
    # Multinomial.log_prob() supports inhomogeneous total_count only by
    # avoiding passing total_count to the constructor.
    inputs, (total_count, probs, value) = align_tensors(total_count, probs, value)
    shape = broadcast_shape(total_count.shape + (1,), probs.shape, value.shape)
    probs = Tensor(probs.expand(shape), inputs)
    value = Tensor(value.expand(shape), inputs)
    total_count = Number(total_count.max().item())  # Used by distributions validation code.
    return Multinomial.eager_log_prob(total_count=total_count, probs=probs, value=value)


class Normal(Distribution):
    dist_class = dist.Normal

    @staticmethod
    def _fill_defaults(loc, scale, value='value'):
        loc = to_funsor(loc, reals())
        scale = to_funsor(scale, reals())
        value = to_funsor(value, reals())
        return loc, scale, value

    def __init__(self, loc, scale, value='value'):
        super(Normal, self).__init__(loc, scale, value)


@eager.register(Normal, Tensor, Tensor, Tensor)
def eager_normal(loc, scale, value):
    return Normal.eager_log_prob(loc=loc, scale=scale, value=value)


# Create a Gaussian from a ground prior or ground likelihood.
@eager.register(Normal, Tensor, Tensor, Variable)
@eager.register(Normal, Variable, Tensor, Tensor)
def eager_normal(loc, scale, value):
    if isinstance(loc, Variable):
        loc, value = value, loc

    inputs, (loc, scale) = align_tensors(loc, scale, expand=True)
    inputs.update(value.inputs)
    int_inputs = OrderedDict((k, v) for k, v in inputs.items() if v.dtype != 'real')

    precision = scale.pow(-2)
    info_vec = (precision * loc).unsqueeze(-1)
    precision = precision.unsqueeze(-1).unsqueeze(-1)
    log_prob = -0.5 * math.log(2 * math.pi) - scale.log() - 0.5 * (loc * info_vec).squeeze(-1)
    return Tensor(log_prob, int_inputs) + Gaussian(info_vec, precision, inputs)


# Create a transformed Gaussian from a ground prior or ground likelihood.
@eager.register(Normal, Tensor, Tensor, Funsor)
@eager.register(Normal, Funsor, Tensor, Tensor)
def eager_normal(loc, scale, value):
    if not isinstance(loc, Tensor):
        loc, value = value, loc
    return Normal(loc, scale, 'value')(value=value)


@eager.register(Normal, (Variable, Contraction), Tensor, (Variable, Contraction))
@eager.register(Normal, (Variable, Contraction), Tensor, Tensor)
@eager.register(Normal, Tensor, Tensor, (Variable, Contraction))
def eager_normal(loc, scale, value):
    affine = (loc - value) / scale
    if not affine.is_affine:
        return None

    real_inputs = OrderedDict((k, v) for k, v in affine.inputs.items() if v.dtype == 'real')
    int_inputs = OrderedDict((k, v) for k, v in affine.inputs.items() if v.dtype != 'real')
    assert not any(v.shape for v in real_inputs.values())

    const = affine(**{k: 0. for k, v in real_inputs.items()})
    coeffs = OrderedDict()
    for c in real_inputs.keys():
        coeffs[c] = affine(**{k: 1. if c == k else 0. for k in real_inputs.keys()}) - const

    tensors = [const] + list(coeffs.values())
    inputs, tensors = align_tensors(*tensors, expand=True)
    const, coeffs = tensors[0], tensors[1:]

    dim = sum(d.num_elements for d in real_inputs.values())
    loc = BlockVector(const.shape + (dim,))
    loc[..., 0] = -const / coeffs[0]
    precision = BlockMatrix(const.shape + (dim, dim))
    for i, (v1, c1) in enumerate(zip(real_inputs, coeffs)):
        for j, (v2, c2) in enumerate(zip(real_inputs, coeffs)):
            precision[..., i, j] = c1 * c2
    loc = loc.as_tensor()
    precision = precision.as_tensor()
    info_vec = precision.matmul(loc.unsqueeze(-1)).squeeze(-1)

    log_prob = -0.5 * math.log(2 * math.pi) - scale.data.log() - 0.5 * (loc * info_vec).sum(-1)
    return Tensor(log_prob, int_inputs) + Gaussian(info_vec, precision, affine.inputs)


class MultivariateNormal(Distribution):
    dist_class = dist.MultivariateNormal

    @staticmethod
    def _fill_defaults(loc, scale_tril, value='value'):
        loc = to_funsor(loc)
        scale_tril = to_funsor(scale_tril)
        assert loc.dtype == 'real'
        assert scale_tril.dtype == 'real'
        assert len(loc.output.shape) == 1
        dim = loc.output.shape[0]
        assert scale_tril.output.shape == (dim, dim)
        value = to_funsor(value, loc.output)
        return loc, scale_tril, value

    def __init__(self, loc, scale_tril, value='value'):
        super(MultivariateNormal, self).__init__(loc, scale_tril, value)


@eager.register(MultivariateNormal, Tensor, Tensor, Tensor)
def eager_mvn(loc, scale_tril, value):
    return MultivariateNormal.eager_log_prob(loc=loc, scale_tril=scale_tril, value=value)


# Create a Gaussian from a ground observation.
# TODO refactor this logic into Gaussian.eager_subs() and
#   here return Gaussian(...scale_tril...)(value=loc-value).
@eager.register(MultivariateNormal, (Variable, Contraction, Binary), Tensor, (Variable, Contraction, Binary))
@eager.register(MultivariateNormal, (Variable, Contraction, Binary), Tensor, Tensor)
@eager.register(MultivariateNormal, Tensor, Tensor, (Variable, Contraction, Binary))
def eager_mvn(loc, scale_tril, value):
    assert len(loc.shape) == 1
    assert len(scale_tril.shape) == 2
    assert value.output == loc.output
    if not is_affine(loc) or not is_affine(value):
        return None  # lazy

    # Extract an affine representation.
    eye = torch.eye(scale_tril.data.size(-1)).expand(scale_tril.data.shape)
    prec_sqrt = Tensor(eye.triangular_solve(scale_tril.data, upper=False).solution,
                       scale_tril.inputs)
    affine = prec_sqrt @ (loc - value)
    const, coeffs = extract_affine(affine)
    if not isinstance(const, Tensor):
        return None  # lazy
    if not all(isinstance(coeff, Tensor) for coeff, _ in coeffs.values()):
        return None  # lazy

    # Compute log_prob using funsors.
    scale_diag = Tensor(scale_tril.data.diagonal(dim1=-1, dim2=-2), scale_tril.inputs)
    log_prob = (-0.5 * scale_diag.shape[0] * math.log(2 * math.pi)
                - scale_diag.log().sum() - 0.5 * (const ** 2).sum())

    # Dovetail to avoid variable name collision in einsum.
    equations1 = [''.join(c if c in ',->' else chr(ord(c) * 2 - ord('a')) for c in eqn)
                  for _, eqn in coeffs.values()]
    equations2 = [''.join(c if c in ',->' else chr(ord(c) * 2 - ord('a') + 1) for c in eqn)
                  for _, eqn in coeffs.values()]

    real_inputs = OrderedDict((k, v) for k, v in affine.inputs.items() if v.dtype == 'real')
    assert tuple(real_inputs) == tuple(coeffs)

    # Align and broadcast tensors.
    neg_const = -const
    tensors = [neg_const] + [coeff for coeff, _ in coeffs.values()]
    inputs, tensors = align_tensors(*tensors, expand=True)
    neg_const, coeffs = tensors[0], tensors[1:]
    dim = sum(d.num_elements for d in real_inputs.values())
    batch_shape = neg_const.shape[:-1]

    info_vec = BlockVector(batch_shape + (dim,))
    precision = BlockMatrix(batch_shape + (dim, dim))
    offset1 = 0
    for i1, (v1, c1) in enumerate(zip(real_inputs, coeffs)):
        size1 = real_inputs[v1].num_elements
        slice1 = slice(offset1, offset1 + size1)
        inputs1, output1 = equations1[i1].split('->')
        input11, input12 = inputs1.split(',')
        assert input11 == input12 + output1
        info_vec[..., slice1] = torch.einsum(
            f'...{input11},...{output1}->...{input12}', c1, neg_const) \
            .reshape(batch_shape + (size1,))
        offset2 = 0
        for i2, (v2, c2) in enumerate(zip(real_inputs, coeffs)):
            size2 = real_inputs[v2].num_elements
            slice2 = slice(offset2, offset2 + size2)
            inputs2, output2 = equations2[i2].split('->')
            input21, input22 = inputs2.split(',')
            assert input21 == input22 + output2
            precision[..., slice1, slice2] = torch.einsum(
                f'...{input11},...{input22}{output1}->...{input12}{input22}', c1, c2) \
                .reshape(batch_shape + (size1, size2))
            offset2 += size2
        offset1 += size1

    info_vec = info_vec.as_tensor()
    precision = precision.as_tensor()
    inputs.update(real_inputs)
    return log_prob + Gaussian(info_vec, precision, inputs)


class Poisson(Distribution):
    dist_class = dist.Poisson

    @staticmethod
    def _fill_defaults(rate, value='value'):
        rate = to_funsor(rate)
        assert rate.dtype == "real"
        value = to_funsor(value, reals())
        return rate, value

    def __init__(self, rate, value=None):
        super().__init__(rate, value)


@eager.register(Poisson, Tensor, Tensor)
def eager_poisson(rate, value):
    return Poisson.eager_log_prob(rate=rate, value=value)


class Gamma(Distribution):
    dist_class = dist.Gamma

    @staticmethod
    def _fill_defaults(concentration, rate, value='value'):
        concentration = to_funsor(concentration)
        assert concentration.dtype == "real"
        rate = to_funsor(rate)
        assert rate.dtype == "real"
        value = to_funsor(value, reals())
        return concentration, rate, value

    def __init__(self, concentration, rate, value=None):
        super().__init__(concentration, rate, value)


@eager.register(Gamma, Tensor, Tensor, Tensor)
def eager_gamma(concentration, rate, value):
    return Gamma.eager_log_prob(concentration=concentration, rate=rate, value=value)


class VonMises(Distribution):
    dist_class = dist.VonMises

    @staticmethod
<<<<<<< HEAD
    def _fill_defaults(concentration, loc, value='value'):
        concentration = to_funsor(concentration)
        assert concentration.dtype == "real"
        loc = to_funsor(loc)
        assert loc.dtype == "real"
        value = to_funsor(value, reals())
        return concentration, loc, value

    def __init__(self, concentration, loc, value=None):
        super().__init__(concentration, loc, value)


@eager.register(VonMises, Tensor, Tensor, Tensor)
def eager_vonmises(concentration, loc, value):
    return VonMises.eager_log_prob(concentration=concentration, loc=loc, value=value)
=======
    def _fill_defaults(loc, concentration, value='value'):
        loc = to_funsor(loc)
        assert loc.dtype == "real"
        concentration = to_funsor(concentration)
        assert concentration.dtype == "real"
        value = to_funsor(value, reals())
        return loc, concentration, value

    def __init__(self, loc, concentration, value=None):
        super().__init__(loc, concentration, value)


@eager.register(VonMises, Tensor, Tensor, Tensor)
def eager_vonmises(loc, concentration, value):
    return VonMises.eager_log_prob(loc=loc, concentration=concentration, value=value)
>>>>>>> 6d08dccd


__all__ = [
    'Bernoulli',
    'BernoulliLogits',
    'Beta',
    'Binomial',
    'Categorical',
    'Delta',
    'Dirichlet',
    'DirichletMultinomial',
    'Distribution',
    'Gamma',
    'LogNormal',
    'Multinomial',
    'MultivariateNormal',
    'Normal',
    'Poisson',
    'VonMises',
]<|MERGE_RESOLUTION|>--- conflicted
+++ resolved
@@ -570,23 +570,6 @@
     dist_class = dist.VonMises
 
     @staticmethod
-<<<<<<< HEAD
-    def _fill_defaults(concentration, loc, value='value'):
-        concentration = to_funsor(concentration)
-        assert concentration.dtype == "real"
-        loc = to_funsor(loc)
-        assert loc.dtype == "real"
-        value = to_funsor(value, reals())
-        return concentration, loc, value
-
-    def __init__(self, concentration, loc, value=None):
-        super().__init__(concentration, loc, value)
-
-
-@eager.register(VonMises, Tensor, Tensor, Tensor)
-def eager_vonmises(concentration, loc, value):
-    return VonMises.eager_log_prob(concentration=concentration, loc=loc, value=value)
-=======
     def _fill_defaults(loc, concentration, value='value'):
         loc = to_funsor(loc)
         assert loc.dtype == "real"
@@ -602,7 +585,6 @@
 @eager.register(VonMises, Tensor, Tensor, Tensor)
 def eager_vonmises(loc, concentration, value):
     return VonMises.eager_log_prob(loc=loc, concentration=concentration, value=value)
->>>>>>> 6d08dccd
 
 
 __all__ = [
