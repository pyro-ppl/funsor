--- conflicted
+++ resolved
@@ -1361,18 +1361,12 @@
         self.diag_var = diag_var
 
     def _alpha_convert(self, alpha_subs):
-<<<<<<< HEAD
-        fn, reals_var, bint_var, diag_var = super()._alpha_convert(alpha_subs)
-        bint_var = alpha_subs.get(bint_var, bint_var)
-        diag_var = alpha_subs.get(diag_var, diag_var)
-        return fn, reals_var, bint_var, diag_var
-=======
         alpha_subs = {k: to_funsor(v, self.fn.inputs[k])
                       for k, v in alpha_subs.items()}
-        fn, reals_var, bint_var = super()._alpha_convert(alpha_subs)
+        fn, reals_var, bint_var, diag_var = super()._alpha_convert(alpha_subs)
         bint_var = str(alpha_subs.get(bint_var, bint_var))
-        return fn, reals_var, bint_var
->>>>>>> 730cbac8
+        diag_var = str(alpha_subs.get(diag_var, diag_var))
+        return fn, reals_var, bint_var, diag_var
 
     def unscaled_sample(self, sampled_vars, sample_inputs):
         if self.bint_var in sampled_vars or self.bint_var in sample_inputs:
@@ -1383,9 +1377,8 @@
         return Independent(fn, self.reals_var, self.bint_var, self.diag_var)
 
     def eager_subs(self, subs):
-<<<<<<< HEAD
         assert len(subs) == 1 and subs[0][0] == self.reals_var
-        value = to_funsor(subs[0][1], self.inputs[self.reals_var])
+        value = subs[0][1]
 
         # Handle simple renaming to preserve Independent.
         if isinstance(value, Variable):
@@ -1399,19 +1392,6 @@
 
 @eager.register(Independent, Funsor, str, str, str)
 def eager_independent_trivial(fn, reals_var, bint_var, diag_var):
-=======
-        subs = tuple((self.reals_var_bound, v[self.bint_var])
-                     if k == self.reals_var
-                     else (k, v)
-                     for k, v in subs)
-        new_fn = substitute(self.fn, subs)
-        new_fn = new_fn.reduce(ops.add, self.bint_var)
-        return new_fn
-
-
-@eager.register(Independent, Funsor, str, str)
-def eager_independent_trivial(fn, reals_var, bint_var):
->>>>>>> 730cbac8
     # compare to Independent.eager_subs
     if diag_var not in fn.inputs:
         return fn.reduce(ops.add, bint_var)
