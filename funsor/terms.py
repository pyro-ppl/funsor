from __future__ import absolute_import, division, print_function

import functools
import itertools
import math
import numbers
import re
from collections import Hashable, OrderedDict
from weakref import WeakValueDictionary

from multipledispatch import dispatch
from six import add_metaclass, integer_types
from six.moves import reduce

import funsor.interpreter as interpreter
import funsor.ops as ops
from funsor.domains import Domain, bint, find_domain, reals
from funsor.interpreter import dispatched_interpretation, interpret
from funsor.ops import AssociativeOp, GetitemOp, Op
from funsor.six import getargspec, singledispatch


def reflect(cls, *args):
    """
    Construct a funsor, populate ``._ast_values``, and cons hash.
    This is the only interpretation allowed to construct funsors.
    """
    cache_key = tuple(id(arg) if not isinstance(arg, Hashable) else arg for arg in args)
    if cache_key in cls._cons_cache:
        return cls._cons_cache[cache_key]
    result = super(FunsorMeta, cls).__call__(*args)
    result._ast_values = args
    cls._cons_cache[cache_key] = result
    return result


@dispatched_interpretation
def lazy(cls, *args):
    """
    Substitute eagerly but perform ops lazily.
    """
    result = lazy.dispatch(cls, *args)
    if result is None:
        result = reflect(cls, *args)
    return result


@dispatched_interpretation
def eager(cls, *args):
    """
    Eagerly execute ops with known implementations.
    """
    result = eager.dispatch(cls, *args)
    if result is None:
        result = reflect(cls, *args)
    return result


@dispatched_interpretation
def sequential(cls, *args):
    """
    Eagerly execute ops with known implementations; additonally execute
    vectorized ops sequentially if no known vectorized implementation exists.
    """
    result = sequential.dispatch(cls, *args)
    if result is None:
        result = eager(cls, *args)
    return result


interpreter.set_interpretation(eager)  # Use eager interpretation by default.


class FunsorMeta(type):
    """
    Metaclass for Funsors to perform three independent tasks:

    1.  Fill in default kwargs and convert kwargs to args before deferring to a
        nonstandard interpretation. This allows derived metaclasses to fill in
        defaults and do type conversion, thereby simplifying logic of
        interpretations.
    2.  Ensure each Funsor class has an attribute ``._ast_fields`` describing
        its input args and each Funsor instance has an attribute ``._ast_args``
        with values corresponding to its input args. This allows the instance
        to be reflectively reconstructed under a different interpretation, and
        is used by :func:`funsor.interpreter.reinterpret`.
    3.  Cons-hash construction, so that repeatedly calling the constructor
        with identical args will product the same object. This enables cheap
        syntactic equality testing using the ``is`` operator, which is
        is important both for hashing (e.g. for memoizing funsor functions)
        and for unit testing, since ``.__eq__()`` is overloaded with
        elementwise semantics. Cons hashing differs from memoization in that
        it incurs no memory overhead beyond the cons hash dict.
    """
    def __init__(cls, name, bases, dct):
        super(FunsorMeta, cls).__init__(name, bases, dct)
        cls._ast_fields = getargspec(cls.__init__)[0][1:]
        cls._cons_cache = WeakValueDictionary()

    def __call__(cls, *args, **kwargs):
        # Convert kwargs to args.
        if kwargs:
            args = list(args)
            for name in cls._ast_fields[len(args):]:
                args.append(kwargs.pop(name))
            assert not kwargs, kwargs
            args = tuple(args)

        return interpret(cls, *args)


@add_metaclass(FunsorMeta)
class Funsor(object):
    """
    Abstract base class for immutable functional tensors.

    Concrete derived classes must implement ``__init__()`` methods taking
    hashable ``*args`` and no optional ``**kwargs`` so as to support cons
    hashing.

    :param OrderedDict inputs: A mapping from input name to domain.
        This can be viewed as a typed context or a mapping from
        free variables to domains.
    :param Domain output: An output domain.
    """
    def __init__(self, inputs, output):
        assert isinstance(inputs, OrderedDict)
        for name, input_ in inputs.items():
            assert isinstance(name, str)
            assert isinstance(input_, Domain)
        assert isinstance(output, Domain)
        super(Funsor, self).__init__()
        self.inputs = inputs
        self.output = output

    @property
    def dtype(self):
        return self.output.dtype

    def __hash__(self):
        return id(self)

    def __repr__(self):
        return '{}({})'.format(type(self).__name__, ', '.join(map(repr, self._ast_values)))

    def __str__(self):
        return '{}({})'.format(type(self).__name__, ', '.join(map(str, self._ast_values)))

    def _pretty(self, lines, indent=0):
        lines.append((indent, type(self).__name__))
        for arg in self._ast_values:
            if isinstance(arg, Funsor):
                arg._pretty(lines, indent + 1)
            elif type(arg) is tuple and all(isinstance(x, Funsor) for x in arg):
                lines.append((indent + 1, 'tuple'))
                for x in arg:
                    x._pretty(lines, indent + 2)
            else:
                lines.append((indent + 1, re.sub('\n\\s*', ' ', str(arg))))

    def pretty(self):
        lines = []
        self._pretty(lines)
        return '\n'.join('|   ' * indent + text for indent, text in lines)

    def __call__(self, *args, **kwargs):
        """
        Partially evaluates this funsor by substituting dimensions.
        """
        # Eagerly restrict to this funsor's inputs and convert to_funsor().
        subs = OrderedDict(zip(self.inputs, args))
        for k in self.inputs:
            if k in kwargs:
                subs[k] = kwargs[k]
        for k, v in subs.items():
            if isinstance(v, str):
                # Allow renaming of inputs via syntax x(y="z").
                v = Variable(v, self.inputs[k])
            else:
                v = to_funsor(v, self.inputs[k].dtype)
            if v.output != self.inputs[k]:
                raise TypeError('Expected substitution of {} to have type {}, but got {}'
                                .format(repr(k), v.output, self.inputs[k]))
            subs[k] = v
        return Subs(self, tuple(subs.items()))

    def __bool__(self):
        if self.inputs or self.output.shape:
            raise ValueError(
                "bool value of Funsor with more than one value is ambiguous")
        raise NotImplementedError

    def __nonzero__(self):
        return self.__bool__()

    def __len__(self):
        if not self.output.shape:
            raise ValueError('Funsor with empty shape has no len()')
        return self.output.shape[0]

    def __iter__(self):
        for i in range(len(self)):
            yield self[i]

    def item(self):
        if self.inputs or self.output.shape:
            raise ValueError(
                "only one element Funsors can be converted to Python scalars")
        raise NotImplementedError

    def reduce(self, op, reduced_vars=None):
        """
        Reduce along all or a subset of inputs.

        :param callable op: A reduction operation.
        :param reduced_vars: An optional input name or set of names to reduce.
            If unspecified, all inputs will be reduced.
        :type reduced_vars: str or frozenset
        """
        # Eagerly convert reduced_vars to appropriate things.
        if reduced_vars is None:
            # Empty reduced_vars means "reduce over everything".
            reduced_vars = frozenset(self.inputs)
        elif isinstance(reduced_vars, str):
            # A single name means "reduce over this one variable".
            reduced_vars = frozenset([reduced_vars])
        assert isinstance(reduced_vars, frozenset), reduced_vars
        if not reduced_vars:
            return self
        assert reduced_vars.issubset(self.inputs)
        return Reduce(op, self, reduced_vars)

    def sample(self, sampled_vars, sample_inputs=None):
        """
        Create a Monte Carlo approximation to this funsor by replacing
        functions of ``sampled_vars`` with :class:`~funsor.delta.Delta`s.

        The result is a :class:`Funsor` with the same ``.inputs`` and
        ``.output`` as the original funsor (plus ``sample_inputs`` if
        provided), so that self can be replaced by the sample in expectation
        computations::

            y = x.sample(sampled_vars)
            assert y.inputs == x.inputs
            assert y.output == x.output
            exact = (x.exp() * integrand).reduce(ops.add)
            approx = (y.exp() * integrand).reduce(ops.add)

        If ``sample_inputs`` is provided, this creates a batch of samples
        scaled samples.

        :param frozenset sampled_vars: A set of input variables to sample.
        :param OrderedDict sample_inputs: An optional mapping from variable
            name to :class:`~funsor.domains.Domain` over which samples will
            be batched.
        """
        assert self.output == reals()
        assert isinstance(sampled_vars, frozenset)
        if sampled_vars.isdisjoint(self.inputs):
            return self

        result = interpreter.debug_logged(self.unscaled_sample)(sampled_vars, sample_inputs)
        if sample_inputs is not None:
            log_scale = 0
            for var, domain in sample_inputs.items():
                if var in result.inputs and var not in self.inputs:
                    log_scale -= math.log(domain.dtype)
            if log_scale != 0:
                result += log_scale
        return result

    def unscaled_sample(self, sampled_vars, sample_inputs=None):
        """
        Internal method to draw an unscaled sample.
        This should be overridden by subclasses.
        """
<<<<<<< HEAD
        return self
=======
        assert self.output == reals()
        assert isinstance(sampled_vars, frozenset)
        if sampled_vars.isdisjoint(self.inputs):
            return self
        raise TypeError("Cannot sample from a {}".format(type(self).__name__))
>>>>>>> 830e4307

    def align(self, names):
        """
        Align this funsor to match given ``names``.
        This is mainly useful in preparation for extracting ``.data``
        of a :class:`funsor.torch.Tensor`.

        :param tuple names: A tuple of strings representing all names
            but in a new order.
        :return: A permuted funsor equivalent to self.
        :rtype: Funsor
        """
        assert isinstance(names, tuple)
        if not names or names == tuple(self.inputs):
            return self
        return Align(self, names)

    def eager_subs(self, subs):
        """
        Internal substitution function. This relies on the user-facing
        :meth:`__call__` method to coerce non-Funsors to Funsors. Once all
        inputs are Funsors, :meth:`eager_subs` implementations can recurse to
        call :class:`Subs`.
        """
        return None  # defer to default implementation

    def eager_unary(self, op):
        return None  # defer to default implementation

    def eager_reduce(self, op, reduced_vars):
        assert reduced_vars.issubset(self.inputs)  # FIXME Is this valid?
        if not reduced_vars:
            return self

        return None  # defer to default implementation

    def sequential_reduce(self, op, reduced_vars):
        assert reduced_vars.issubset(self.inputs)  # FIXME Is this valid?
        if not reduced_vars:
            return self

        # Try to sum out integer scalars. This is mainly useful for testing,
        # since reduction is more efficiently implemented by Tensor.
        eager_vars = []
        lazy_vars = []
        for k in reduced_vars:
            if isinstance(self.inputs[k].dtype, integer_types) and not self.inputs[k].shape:
                eager_vars.append(k)
            else:
                lazy_vars.append(k)
        if eager_vars:
            result = None
            for values in itertools.product(*(self.inputs[k] for k in eager_vars)):
                subs = dict(zip(eager_vars, values))
                result = self(**subs) if result is None else op(result, self(**subs))
            if lazy_vars:
                result = Reduce(op, result, frozenset(lazy_vars))
            return result

        return None  # defer to default implementation

    # The following methods conform to a standard array/tensor interface.

    def __invert__(self):
        return Unary(ops.invert, self)

    def __neg__(self):
        return Unary(ops.neg, self)

    def abs(self):
        return Unary(ops.abs, self)

    def sqrt(self):
        return Unary(ops.sqrt, self)

    def exp(self):
        return Unary(ops.exp, self)

    def log(self):
        return Unary(ops.log, self)

    def log1p(self):
        return Unary(ops.log1p, self)

    # The following reductions are treated as Unary ops because they
    # reduce over output shape while preserving all inputs.
    # To reduce over inputs, instead call .reduce(op, reduced_vars).

    def sum(self):
        return Unary(ops.add, self)

    def prod(self):
        return Unary(ops.mul, self)

    def logsumexp(self):
        return Unary(ops.logaddexp, self)

    def all(self):
        return Unary(ops.and_, self)

    def any(self):
        return Unary(ops.or_, self)

    def min(self):
        return Unary(ops.min, self)

    def max(self):
        return Unary(ops.max, self)

    def __add__(self, other):
        return Binary(ops.add, self, to_funsor(other))

    def __radd__(self, other):
        return Binary(ops.add, self, to_funsor(other))

    def __sub__(self, other):
        return Binary(ops.sub, self, to_funsor(other))

    def __rsub__(self, other):
        return Binary(ops.sub, to_funsor(other), self)

    def __mul__(self, other):
        return Binary(ops.mul, self, to_funsor(other))

    def __rmul__(self, other):
        return Binary(ops.mul, self, to_funsor(other))

    def __truediv__(self, other):
        return Binary(ops.truediv, self, to_funsor(other))

    def __rtruediv__(self, other):
        return Binary(ops.truediv, to_funsor(other), self)

    def __pow__(self, other):
        return Binary(ops.pow, self, to_funsor(other))

    def __rpow__(self, other):
        return Binary(ops.pow, to_funsor(other), self)

    def __and__(self, other):
        return Binary(ops.and_, self, to_funsor(other))

    def __rand__(self, other):
        return Binary(ops.and_, self, to_funsor(other))

    def __or__(self, other):
        return Binary(ops.or_, self, to_funsor(other))

    def __ror__(self, other):
        return Binary(ops.or_, self, to_funsor(other))

    def __xor__(self, other):
        return Binary(ops.xor, self, to_funsor(other))

    def __eq__(self, other):
        return Binary(ops.eq, self, to_funsor(other))

    def __ne__(self, other):
        return Binary(ops.ne, self, to_funsor(other))

    def __lt__(self, other):
        return Binary(ops.lt, self, to_funsor(other))

    def __le__(self, other):
        return Binary(ops.le, self, to_funsor(other))

    def __gt__(self, other):
        return Binary(ops.gt, self, to_funsor(other))

    def __ge__(self, other):
        return Binary(ops.ge, self, to_funsor(other))

    def __min__(self, other):
        return Binary(ops.min, self, to_funsor(other))

    def __max__(self, other):
        return Binary(ops.max, self, to_funsor(other))

    def __getitem__(self, other):
        if type(other) is not tuple:
            other = to_funsor(other, self.output.shape[0])
            return Binary(ops.getitem, self, other)

        # Handle Ellipsis slicing.
        if any(part is Ellipsis for part in other):
            left = []
            for part in other:
                if part is Ellipsis:
                    break
                left.append(part)
            right = []
            for part in reversed(other):
                if part is Ellipsis:
                    break
                right.append(part)
            right.reverse()
            missing = len(self.output.shape) - len(left) - len(right)
            assert missing >= 0
            middle = [slice(None)] * missing
            other = tuple(left + middle + right)

        # Handle each slice separately.
        result = self
        offset = 0
        for part in other:
            if isinstance(part, slice):
                if part != slice(None):
                    raise NotImplementedError('TODO support nontrivial slicing')
                offset += 1
            else:
                part = to_funsor(part, result.output.shape[offset])
                result = Binary(GetitemOp(offset), result, part)
        return result


interpreter.reinterpret.register(Funsor)(interpreter.reinterpret_funsor)


@dispatch(object)
def to_funsor(x):
    """
    Convert to a :class:`Funsor`.
    Only :class:`Funsor`s and scalars are accepted.

    :param x: An object.
    :param dtype: An optional datatype hint (integer or the string "real").
    :return: A Funsor equivalent to ``x``.
    :rtype: Funsor
    :raises: ValueError
    """
    raise ValueError("cannot convert to Funsor: {}".format(repr(x)))


@dispatch(object, object)
def to_funsor(x, dtype):
    raise ValueError("cannot convert to Funsor: {}".format(repr(x)))


@dispatch(Funsor)
def to_funsor(x):
    return x


@dispatch(Funsor, object)
def to_funsor(x, dtype):
    if x.dtype != dtype:
        raise ValueError("dtype mismatch: {} vs {}".format(x.dtype, dtype))
    return x


@singledispatch
def to_data(x):
    """
    Extract a python object from a :class:`Funsor`.

    Raises a ``ValueError`` if free variables remain or if the funsor is lazy.

    :param x: An object, possibly a :class:`Funsor`.
    :return: A non-funsor equivalent to ``x``.
    :raises: ValueError
    """
    return x


@to_data.register(Funsor)
def _to_data_funsor(x):
    raise ValueError("cannot convert to a non-Funsor: {}".format(repr(x)))


class Variable(Funsor):
    """
    Funsor representing a single free variable.

    :param str name: A variable name.
    :param funsor.domains.Domain output: A domain.
    """
    def __init__(self, name, output):
        inputs = OrderedDict([(name, output)])
        super(Variable, self).__init__(inputs, output)
        self.name = name

    def __repr__(self):
        return "Variable({}, {})".format(repr(self.name), repr(self.output))

    def __str__(self):
        return self.name

    def eager_subs(self, subs):
        assert isinstance(subs, tuple)
        for k, v in subs:
            if k == self.name:
                return v
        return self


@dispatch(str, integer_types)
def to_funsor(name, dtype):
    return Variable(name, bint(dtype))


class Subs(Funsor):
    """
    Lazy substitution of the form ``x(u=y, v=z)``.
    """
    def __init__(self, arg, subs):
        assert isinstance(arg, Funsor)
        assert isinstance(subs, tuple)
        for key, value in subs:
            assert isinstance(key, str)
            assert key in arg.inputs
            assert isinstance(value, Funsor)
        inputs = arg.inputs.copy()
        for key, value in subs:
            del inputs[key]
        for key, value in subs:
            inputs.update(value.inputs)
        super(Subs, self).__init__(inputs, arg.output)
        self.arg = arg
        self.subs = OrderedDict(subs)

    def __repr__(self):
        return 'Subs({}, {})'.format(self.arg, self.subs)

    def eager_subs(self, subs):
        assert isinstance(subs, tuple)
        old_subs = tuple((k, Subs(v, subs)) for k, v in self.subs.items())
        new_subs = tuple((k, v) for k, v in subs if k not in self.subs)
        subs = old_subs + new_subs
        return Subs(self.arg, subs) if subs else self.arg

    def unscaled_sample(self, sampled_vars, sample_inputs=None):
<<<<<<< HEAD
        # TODO sample from transformed distribution
        return self
=======
        if sample_inputs is not None:
            if any(k in sample_inputs for k, v in self.subs):
                raise NotImplementedError('TODO alpha-convert')
        subs_sampled_vars = set()
        for name in sampled_vars:
            if name in self.arg.inputs:
                if any(name in v.inputs for k, v in self.subs.items()):
                    raise ValueError("Cannot sample")
                subs_sampled_vars.add(name)
            else:
                for k, v in self.subs.items():
                    if name in v.inputs:
                        subs_sampled_vars.add(k)
        subs_sampled_vars = frozenset(subs_sampled_vars)
        arg = self.arg.unscaled_sample(subs_sampled_vars, sample_inputs)
        return Subs(arg, tuple(self.subs.items()))
>>>>>>> 830e4307


@lazy.register(Subs, Funsor, object)
@eager.register(Subs, Funsor, object)
def eager_subs(arg, subs):
    assert isinstance(subs, tuple)
    if not any(k in arg.inputs for k, v in subs):
        return arg
    return interpreter.debug_logged(arg.eager_subs)(subs)


_PREFIX = {
    ops.neg: '-',
    ops.invert: '~',
}


class Unary(Funsor):
    """
    Lazy unary operation.
    """
    def __init__(self, op, arg):
        assert callable(op)
        assert isinstance(arg, Funsor)
        output = find_domain(op, arg.output)
        super(Unary, self).__init__(arg.inputs, output)
        self.op = op
        self.arg = arg

    def __repr__(self):
        if self.op in _PREFIX:
            return '{}{}'.format(_PREFIX[self.op], self.arg)
        return 'Unary({}, {})'.format(self.op.__name__, self.arg)

    def eager_subs(self, subs):
        arg = Subs(self.arg, subs)
        return Unary(self.op, arg)


@eager.register(Unary, Op, Funsor)
def eager_unary(op, arg):
    return interpreter.debug_logged(arg.eager_unary)(op)


@eager.register(Unary, AssociativeOp, Funsor)
def eager_unary(op, arg):
    if not arg.output.shape:
        return arg
    return interpreter.debug_logged(arg.eager_unary)(op)


_INFIX = {
    ops.add: '+',
    ops.sub: '-',
    ops.mul: '*',
    ops.truediv: '/',
    ops.pow: '**',
}


class Binary(Funsor):
    """
    Lazy binary operation.
    """
    def __init__(self, op, lhs, rhs):
        assert callable(op)
        assert isinstance(lhs, Funsor)
        assert isinstance(rhs, Funsor)
        inputs = lhs.inputs.copy()
        inputs.update(rhs.inputs)
        output = find_domain(op, lhs.output, rhs.output)
        super(Binary, self).__init__(inputs, output)
        self.op = op
        self.lhs = lhs
        self.rhs = rhs

    def __repr__(self):
        if self.op in _INFIX:
            return '({} {} {})'.format(self.lhs, _INFIX[self.op], self.rhs)
        return 'Binary({}, {}, {})'.format(self.op.__name__, self.lhs, self.rhs)

    def eager_subs(self, subs):
        lhs = Subs(self.lhs, subs)
        rhs = Subs(self.rhs, subs)
        return Binary(self.op, lhs, rhs)

    def eager_reduce(self, op, reduced_vars):
        if op is self.op and isinstance(op, AssociativeOp):
            lhs = self.lhs.reduce(op, reduced_vars)
            rhs = self.rhs.reduce(op, reduced_vars)
            return op(lhs, rhs)
        return interpreter.debug_logged(super(Binary, self).eager_reduce)(op, reduced_vars)

    def unscaled_sample(self, sampled_vars, sample_inputs=None):
        if self.op is ops.add:
            lhs = self.lhs.unscaled_sample(sampled_vars, sample_inputs)
            rhs = self.rhs.unscaled_sample(sampled_vars, sample_inputs)
            return lhs + rhs
        return self


class Reduce(Funsor):
    """
    Lazy reduction over multiple variables.
    """
    def __init__(self, op, arg, reduced_vars):
        assert callable(op)
        assert isinstance(arg, Funsor)
        assert isinstance(reduced_vars, frozenset)
        inputs = OrderedDict((k, v) for k, v in arg.inputs.items() if k not in reduced_vars)
        output = arg.output
        super(Reduce, self).__init__(inputs, output)
        self.op = op
        self.arg = arg
        self.reduced_vars = reduced_vars

    def __repr__(self):
        return 'Reduce({}, {}, {})'.format(
            self.op.__name__, self.arg, self.reduced_vars)

    def eager_subs(self, subs):
        subs = tuple((k, v) for k, v in subs if k not in self.reduced_vars)
        if not all(self.reduced_vars.isdisjoint(v.inputs) for k, v in subs):
            raise NotImplementedError('TODO alpha-convert to avoid conflict')
        arg = Subs(self.arg, subs)
        return arg.reduce(self.op, self.reduced_vars)

    def eager_reduce(self, op, reduced_vars):
        if op is self.op:
            # Eagerly fuse reductions.
            assert isinstance(reduced_vars, frozenset)
            reduced_vars = reduced_vars.intersection(self.inputs) | self.reduced_vars
            return Reduce(op, self.arg, reduced_vars)
        return super(Reduce, self).reduce(op, reduced_vars)

    def unscaled_sample(self, sampled_vars, sample_inputs=None):
        #                 i,x |- f(x,i) -> delta(x=p)
        # -----------------------------------------------------
        # y |- \prod_i f(x,i) [x:=y[i]] -> delta(y=\lambda i.p)
        if self.op is ops.add and isinstance(self.arg, Subs):
            for k, v in self.arg.subs.items():
                if (isinstance(v, Binary) and isinstance(v.op, ops.GetitemOp) and
                        isinstance(v.lhs, Variable) and v.lhs.name in sampled_vars and
                        isinstance(v.rhs, Variable) and v.rhs.name in self.reduced_vars):
                    raise NotImplementedError('TODO')

        return self


@eager.register(Reduce, AssociativeOp, Funsor, frozenset)
def eager_reduce(op, arg, reduced_vars):
    return interpreter.debug_logged(arg.eager_reduce)(op, reduced_vars)


@sequential.register(Reduce, AssociativeOp, Funsor, frozenset)
def sequential_reduce(op, arg, reduced_vars):
    return interpreter.debug_logged(arg.sequential_reduce)(op, reduced_vars)


class NumberMeta(FunsorMeta):
    """
    Wrapper to fill in default ``dtype``.
    """
    def __call__(cls, data, dtype=None):
        if dtype is None:
            dtype = "real"
        return super(NumberMeta, cls).__call__(data, dtype)


@add_metaclass(NumberMeta)
class Number(Funsor):
    """
    Funsor backed by a Python number.

    :param numbers.Number data: A python number.
    :param dtype: A nonnegative integer or the string "real".
    """
    def __init__(self, data, dtype=None):
        assert isinstance(data, numbers.Number)
        if isinstance(dtype, integer_types):
            data = type(dtype)(data)
            if dtype != 2:  # booleans have bitwise interpretation
                assert 0 <= data and data < dtype
        else:
            assert isinstance(dtype, str) and dtype == "real"
            data = float(data)
        inputs = OrderedDict()
        output = Domain((), dtype)
        super(Number, self).__init__(inputs, output)
        self.data = data

    def __repr__(self):
        if self.dtype == "real":
            return 'Number({}, "real")'.format(repr(self.data))
        else:
            return 'Number({}, {})'.format(repr(self.data), self.dtype)

    def __str__(self):
        return str(self.data)

    def __int__(self):
        return int(self.data)

    def __float__(self):
        return float(self.data)

    def __bool__(self):
        return bool(self.data)

    def item(self):
        return self.data

    def eager_subs(self, subs):
        return self

    def eager_unary(self, op):
        dtype = find_domain(op, self.output).dtype
        return Number(op(self.data), dtype)


@dispatch(numbers.Number)
def to_funsor(x):
    return Number(x)


@dispatch(numbers.Number, object)
def to_funsor(x, dtype):
    return Number(x, dtype)


@to_data.register(Number)
def _to_data_number(x):
    return x.data


@eager.register(Binary, Op, Number, Number)
def eager_binary_number_number(op, lhs, rhs):
    data = op(lhs.data, rhs.data)
    output = find_domain(op, lhs.output, rhs.output)
    dtype = output.dtype
    return Number(data, dtype)


class Align(Funsor):
    """
    Lazy call to ``.align(...)``.
    """
    def __init__(self, arg, names):
        assert isinstance(arg, Funsor)
        assert isinstance(names, tuple)
        assert all(isinstance(name, str) for name in names)
        assert all(name in arg.inputs for name in names)
        inputs = OrderedDict((name, arg.inputs[name]) for name in names)
        inputs.update(arg.inputs)
        output = arg.output
        super(Align, self).__init__(inputs, output)
        self.arg = arg

    def align(self, names):
        return self.arg.align(names)

    def eager_subs(self, subs):
        return Subs(self.arg, subs)

    def eager_unary(self, op):
        return Unary(op, self.arg)

    def eager_reduce(self, op, reduced_vars):
        return self.arg.reduce(op, reduced_vars)


@eager.register(Binary, Op, Align, Funsor)
def eager_binary_align_funsor(op, lhs, rhs):
    return Binary(op, lhs.arg, rhs)


@eager.register(Binary, Op, Funsor, Align)
def eager_binary_funsor_align(op, lhs, rhs):
    return Binary(op, lhs, rhs.arg)


@eager.register(Binary, Op, Align, Align)
def eager_binary_align_align(op, lhs, rhs):
    return Binary(op, lhs.arg, rhs.arg)


class Stack(Funsor):
    """
    Stack of funsors along a new input dimension.

    :param tuple components: A tuple of Funsors.
    :param str name: The name of the new leftmost dimension.
    """
    def __init__(self, components, name):
        assert isinstance(components, tuple)
        assert components
        assert not any(name in x.inputs for x in components)
        assert len(set(x.output for x in components)) == 1
        output = components[0].output
        domain = bint(len(components))
        inputs = OrderedDict([(name, domain)])
        for x in components:
            inputs.update(x.inputs)
        super(Stack, self).__init__(inputs, output)
        self.components = components
        self.name = name

    def eager_subs(self, subs):
        assert isinstance(subs, tuple)
        if not any(k in self.inputs for k, v in subs):
            return self
        pos = None
        for i, (k, index) in enumerate(subs):
            if k == self.name:
                pos = i
                break

        if pos is None:
            # Eagerly recurse into components.
            assert not any(self.name in v.inputs for k, v in subs)
            components = tuple(Subs(x, subs) for x in self.components)
            return Stack(components, self.name)

        # Try to eagerly select an index.
        assert index.output == bint(len(self.components))
        subs = subs[:pos] + subs[1 + pos:]

        if isinstance(index, Number):
            # Select a single component.
            result = self.components[index.data]
            return Subs(result, subs)

        if isinstance(index, Variable):
            # Rename the stacking dimension.
            components = self.components
            if subs:
                components = tuple(Subs(x, subs) for x in components)
            return Stack(components, index.name)

        if not subs:
            raise NotImplementedError('TODO support advanced indexing in Stack')

        # Eagerly recurse into components but lazily substitute.
        components = tuple(Subs(x, subs) for x in self.components)
        result = Stack(components, self.name)
        return Subs(result, ((self.name, index),))

    def eager_reduce(self, op, reduced_vars):
        components = self.components
        if self.name in reduced_vars:
            reduced_vars -= frozenset([self.name])
            if reduced_vars:
                components = tuple(x.reduce(op, reduced_vars) for x in components)
            return reduce(op, components)
        components = tuple(x.reduce(op, reduced_vars) for x in components)
        return Stack(components, self.name)


def _of_shape(fn, shape):
    args, vargs, kwargs, defaults = getargspec(fn)
    assert not vargs
    assert not kwargs
    names = tuple(args)
    args = [Variable(name, size) for name, size in zip(names, shape)]
    return to_funsor(fn(*args)).align(names)


def of_shape(*shape):
    """
    Decorator to construct a :class:`Funsor` with one free :class:`Variable`
    per function arg.
    """
    return functools.partial(_of_shape, shape=shape)


################################################################################
# Register Ops
################################################################################

@ops.abs.register(Funsor)
def _abs(x):
    return Unary(ops.abs, x)


@ops.sqrt.register(Funsor)
def _sqrt(x):
    return Unary(ops.sqrt, x)


@ops.exp.register(Funsor)
def _exp(x):
    return Unary(ops.exp, x)


@ops.log.register(Funsor)
def _log(x):
    return Unary(ops.log, x)


@ops.log1p.register(Funsor)
def _log1p(x):
    return Unary(ops.log1p, x)


__all__ = [
    'Binary',
    'Funsor',
    'Number',
    'Reduce',
    'Stack',
    'Subs',
    'Unary',
    'Variable',
    'eager',
    'lazy',
    'of_shape',
    'reflect',
    'sequential',
    'to_data',
    'to_funsor',
]<|MERGE_RESOLUTION|>--- conflicted
+++ resolved
@@ -274,15 +274,11 @@
         Internal method to draw an unscaled sample.
         This should be overridden by subclasses.
         """
-<<<<<<< HEAD
-        return self
-=======
         assert self.output == reals()
         assert isinstance(sampled_vars, frozenset)
         if sampled_vars.isdisjoint(self.inputs):
             return self
         raise TypeError("Cannot sample from a {}".format(type(self).__name__))
->>>>>>> 830e4307
 
     def align(self, names):
         """
@@ -614,10 +610,6 @@
         return Subs(self.arg, subs) if subs else self.arg
 
     def unscaled_sample(self, sampled_vars, sample_inputs=None):
-<<<<<<< HEAD
-        # TODO sample from transformed distribution
-        return self
-=======
         if sample_inputs is not None:
             if any(k in sample_inputs for k, v in self.subs):
                 raise NotImplementedError('TODO alpha-convert')
@@ -634,7 +626,6 @@
         subs_sampled_vars = frozenset(subs_sampled_vars)
         arg = self.arg.unscaled_sample(subs_sampled_vars, sample_inputs)
         return Subs(arg, tuple(self.subs.items()))
->>>>>>> 830e4307
 
 
 @lazy.register(Subs, Funsor, object)
