--- conflicted
+++ resolved
@@ -731,15 +731,11 @@
         return Binary(ops.ge, self, to_funsor(other))
 
     def __getitem__(self, other):
-<<<<<<< HEAD
-        # TODO handle unsqueezing via None.
-=======
         """
         Helper to desugar into either ops.getitem (for advanced indexing
         involving Funsors as indices) or ops.getslice (for simple indexing
         involving only integers, slices, None, and Ellipsis).
         """
->>>>>>> 33d382b3
         if type(other) is not tuple:
             if isinstance(other, ops.getslice.supported_types):
                 return ops.getslice(self, other)
