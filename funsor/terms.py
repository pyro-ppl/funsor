# Copyright Contributors to the Pyro project.
# SPDX-License-Identifier: Apache-2.0

import functools
import itertools
import math
import numbers
import typing
import warnings
from collections import OrderedDict, namedtuple
from functools import reduce, singledispatch
from weakref import WeakValueDictionary

from multipledispatch import dispatch
from multipledispatch.variadic import Variadic, isvariadic

import funsor.interpreter as interpreter
import funsor.ops as ops
from funsor.domains import Array, Bint, Domain, Product, Real, find_domain
from funsor.interpretations import (
    Interpretation,
    die,
    eager,
    lazy,
    moment_matching,
    reflect,
    sequential,
)
from funsor.interpreter import PatternMissingError, interpret
from funsor.ops import AssociativeOp, GetitemOp, Op
from funsor.syntax import INFIX_OPERATORS, PREFIX_OPERATORS
from funsor.util import getargspec, lazy_property, pretty, quote

from . import instrument, interpreter, ops

_PREFIX = {k: v for v, k, _ in PREFIX_OPERATORS}
_INFIX = {k: v for v, k, _ in INFIX_OPERATORS}


# FIXME this can lead to linear nesting of interpretations
# when used in combination with alpha_convert and optimize.
# See failing example at https://github.com/pyro-ppl/funsor/pull/414
class SubstituteInterpretation(Interpretation):
    def __init__(self, subs, base_interpretation):
        if isinstance(subs, (dict, OrderedDict)):
            subs = tuple(subs.items())
        self.subs = subs
        self.base_interpretation = base_interpretation
        assert isinstance(subs, tuple)
        assert all(isinstance(v, Funsor) for k, v in subs)

    @property
    def is_total(self):
        return self.base_interpretation.is_total

    def interpret(self, cls, *args):
        with self.base_interpretation:
            expr = cls(*args)
            fresh_subs = tuple((k, v) for k, v in self.subs if k in expr.fresh)
            if fresh_subs:
                expr = instrument.debug_logged(expr.eager_subs)(fresh_subs)
            if instrument.PROFILE:
                instrument.COUNTERS["interpretation"]["substitute"] += 1
            return expr


def substitute(expr, subs):
    with SubstituteInterpretation(subs, interpreter.get_interpretation()):
        return interpreter.reinterpret(expr)


def _alpha_mangle(expr):
    """
    Rename bound variables in expr to avoid conflict with any free variables.

    FIXME this does not avoid conflict with other bound variables.
    """
    alpha_subs = {
        name: interpreter.gensym(name + "__BOUND")
        for name in expr.bound
        if "__BOUND" not in name
    }
    if not alpha_subs:
        return expr

    ast_values = instrument.debug_logged(expr._alpha_convert)(alpha_subs)
    return reflect.interpret(type(expr), *ast_values)


@reflect.set_callable
def reflect(cls, *args, **kwargs):
    """
    Construct a funsor, populate ``._ast_values``, and cons hash.
    This is the only interpretation allowed to construct funsors.
    """
    if len(args) > len(cls._ast_fields):
        # handle varargs
        new_args = tuple(args[: len(cls._ast_fields) - 1]) + (
            args[len(cls._ast_fields) - 1 - len(args) :],
        )
        assert len(new_args) == len(cls._ast_fields)
        _, args = args, new_args

    cache_key = reflect.make_hash_key(cls, *args)
    if cache_key in cls._cons_cache:
        return cls._cons_cache[cache_key]

    arg_types = tuple(
        typing.Tuple[tuple(map(type, arg))]
        if (type(arg) is tuple and all(isinstance(a, Funsor) for a in arg))
        else typing.Tuple
        if (type(arg) is tuple and not arg)
        else type(arg)
        for arg in args
    )
    cls_specific = (cls.__origin__ if cls.__args__ else cls)[arg_types]
    result = super(FunsorMeta, cls_specific).__call__(*args)
    result._ast_values = args

    if instrument.PROFILE:
        size, depth, width = _get_ast_stats(result)
        instrument.COUNTERS["ast_size"][size] += 1
        instrument.COUNTERS["ast_depth"][depth] += 1
        classname = getattr(cls, "__origin__", cls).__name__
        instrument.COUNTERS["funsor"][classname] += 1
        instrument.COUNTERS[classname][width] += 1

    # alpha-convert eagerly upon binding any variable
    result = _alpha_mangle(result)

    cls._cons_cache[cache_key] = result
    return result


class FunsorMeta(type):
    """
    Metaclass for Funsors to perform four independent tasks:

    1.  Fill in default kwargs and convert kwargs to args before deferring to a
        nonstandard interpretation. This allows derived metaclasses to fill in
        defaults and do type conversion, thereby simplifying logic of
        interpretations.
    2.  Ensure each Funsor class has an attribute ``._ast_fields`` describing
        its input args and each Funsor instance has an attribute
        ``._ast_values`` with values corresponding to its input args. This
        allows the instance to be reflectively reconstructed under a different
        interpretation, and is used by :func:`funsor.interpreter.reinterpret`.
    3.  Cons-hash construction, so that repeatedly calling the constructor
        with identical args will produce the same object. This enables cheap
        syntactic equality testing using the ``is`` operator, which is
        important both for hashing (e.g. for memoizing funsor functions)
        and for unit testing, since ``.__eq__()`` is overloaded with
        elementwise semantics. Cons hashing differs from memoization in that
        it incurs no memory overhead beyond the cons hash dict.
    4.  Support subtyping with parameters for pattern matching, e.g. Number[int, int].
    """

    def __init__(cls, name, bases, dct):
        super(FunsorMeta, cls).__init__(name, bases, dct)
        if not hasattr(cls, "__args__"):
            cls.__args__ = ()
        if cls.__args__:
            (base,) = bases
            cls.__origin__ = base
        else:
            cls._ast_fields = getargspec(cls.__init__)[0][1:]
            cls._cons_cache = WeakValueDictionary()
            cls._type_cache = WeakValueDictionary()

    def __call__(cls, *args, **kwargs):
        if cls.__args__:
            cls = cls.__origin__

        # Convert kwargs to args.
        if kwargs:
            args = list(args)
            for name in cls._ast_fields[len(args) :]:
                args.append(kwargs.pop(name))
            assert not kwargs, kwargs
            args = tuple(args)

        return interpret(cls, *args)

    def __getitem__(cls, arg_types):
        if not isinstance(arg_types, tuple):
            arg_types = (arg_types,)
        assert not any(
            isvariadic(arg_type) for arg_type in arg_types
        ), "nested variadic types not supported"
        # switch tuple to typing.Tuple
        arg_types = tuple(
            typing.Tuple if arg_type is tuple else arg_type for arg_type in arg_types
        )
        if arg_types not in cls._type_cache:
            assert not cls.__args__, "cannot subscript a subscripted type {}".format(
                cls
            )
            assert len(arg_types) == len(
                cls._ast_fields
            ), "must provide types for all params"
            new_dct = cls.__dict__.copy()
            new_dct.update({"__args__": arg_types})
            # type(cls) to handle FunsorMeta subclasses
            cls._type_cache[arg_types] = type(cls)(cls.__name__, (cls,), new_dct)
        return cls._type_cache[arg_types]

    def __subclasscheck__(cls, subcls):  # issubclass(subcls, cls)
        if cls is subcls:
            return True
        if not isinstance(subcls, FunsorMeta):
            return super(FunsorMeta, getattr(cls, "__origin__", cls)).__subclasscheck__(
                subcls
            )

        cls_origin = getattr(cls, "__origin__", cls)
        subcls_origin = getattr(subcls, "__origin__", subcls)
        if not super(FunsorMeta, cls_origin).__subclasscheck__(subcls_origin):
            return False

        if cls.__args__:
            if not subcls.__args__:
                return False
            if len(cls.__args__) != len(subcls.__args__):
                return False
            for subcls_param, param in zip(subcls.__args__, cls.__args__):
                if not _issubclass_tuple(subcls_param, param):
                    return False
        return True

    @lazy_property
    def classname(cls):
        return cls.__name__ + "[{}]".format(
            ", ".join(
                str(getattr(t, "classname", t))  # Tuple doesn't have __name__
                for t in cls.__args__
            )
        )


def _issubclass_tuple(subcls, cls):
    """
    utility for pattern matching with tuple subexpressions
    """
    # so much boilerplate...
    cls_is_union = (
        hasattr(cls, "__origin__") and (cls.__origin__ or cls) is typing.Union
    )
    if isinstance(cls, tuple) or cls_is_union:
        return any(
            _issubclass_tuple(subcls, option)
            for option in (getattr(cls, "__args__", []) if cls_is_union else cls)
        )

    subcls_is_union = (
        hasattr(subcls, "__origin__") and (subcls.__origin__ or subcls) is typing.Union
    )
    if isinstance(subcls, tuple) or subcls_is_union:
        return any(
            _issubclass_tuple(option, cls)
            for option in (
                getattr(subcls, "__args__", []) if subcls_is_union else subcls
            )
        )

    subcls_is_tuple = hasattr(subcls, "__origin__") and (
        subcls.__origin__ or subcls
    ) in (tuple, typing.Tuple)
    cls_is_tuple = hasattr(cls, "__origin__") and (cls.__origin__ or cls) in (
        tuple,
        typing.Tuple,
    )
    if subcls_is_tuple != cls_is_tuple:
        return False
    if not cls_is_tuple:
        return issubclass(subcls, cls)
    if not cls.__args__:
        return True
    if not subcls.__args__ or len(subcls.__args__) != len(cls.__args__):
        return False

    return all(_issubclass_tuple(a, b) for a, b in zip(subcls.__args__, cls.__args__))


def _convert_reduced_vars(reduced_vars, inputs):
    """
    Helper to convert the reduced_vars arg of ``.reduce()`` and friends.

    :param reduced_vars:
    :type reduced_vars: str, Variable, or set or frozenset thereof.
    :rtype: frozenset of Variable
    """
    # Avoid copying if arg is of correct type.
    if isinstance(reduced_vars, frozenset) and all(
        isinstance(var, Variable) for var in reduced_vars
    ):
        return reduced_vars

    if isinstance(reduced_vars, (str, Variable)):
        reduced_vars = {reduced_vars}
    assert isinstance(reduced_vars, (frozenset, set))
    assert all(isinstance(var, (str, Variable)) for var in reduced_vars)
    return frozenset(
        Variable(var, inputs[var]) if isinstance(var, str) else var
        for var in reduced_vars
    )


class Funsor(object, metaclass=FunsorMeta):
    """
    Abstract base class for immutable functional tensors.

    Concrete derived classes must implement ``__init__()`` methods taking
    hashable ``*args`` and no optional ``**kwargs`` so as to support cons
    hashing.

    Derived classes with ``.fresh`` variables must implement an
    :meth:`eager_subs` method. Derived classes with ``.bound`` variables must
    implement an :meth:`_alpha_convert` method.

    :param OrderedDict inputs: A mapping from input name to domain.
        This can be viewed as a typed context or a mapping from
        free variables to domains.
    :param Domain output: An output domain.
    """

    def __init__(self, inputs, output, fresh=None, bound=None):
        fresh = frozenset() if fresh is None else fresh
        bound = {} if bound is None else bound
        assert isinstance(inputs, OrderedDict)
        for name, input_ in inputs.items():
            assert isinstance(name, str)
            assert isinstance(input_, Domain)
        assert isinstance(output, Domain)
        assert isinstance(fresh, frozenset)
        assert isinstance(bound, dict)
        super(Funsor, self).__init__()
        self.inputs = inputs
        self.output = output
        self.fresh = fresh
        self.bound = bound

    @property
    def dtype(self):
        return self.output.dtype

    @property
    def shape(self):
        return self.output.shape

    @lazy_property
    def input_vars(self):
        return frozenset(Variable(k, v) for k, v in self.inputs.items())

    def __copy__(self):
        return self

    def __reduce__(self):
        return type(self).__origin__, self._ast_values

    def __hash__(self):
        return id(self)

    @lazy_property
    def __annotations__(self):
        type_hints = dict(self.inputs)
        type_hints["return"] = self.output
        return type_hints

    def __repr__(self):
        return "{}({})".format(
            type(self).__name__, ", ".join(map(repr, self._ast_values))
        )

    def __str__(self):
        return "{}({})".format(
            type(self).__name__, ", ".join(map(str, self._ast_values))
        )

    def quote(self):
        return quote(self)

    def pretty(self, maxlen=40):
        return pretty(self, maxlen=maxlen)

    def __contains__(self, item):
        raise TypeError

    def _alpha_convert(self, alpha_subs):
        """
        Rename bound variables while preserving all free variables.
        """
        # Substitute all funsor values.
        # Subclasses must handle string conversion.
        assert set(alpha_subs).issubset(self.bound)
        return tuple(substitute(v, alpha_subs) for v in self._ast_values)

    def __call__(self, *args, **kwargs):
        """
        Partially evaluates this funsor by substituting dimensions.
        """
        # Eagerly restrict to this funsor's inputs.
        subs = OrderedDict(zip(self.inputs, args))
        for k in self.inputs:
            if k in kwargs:
                subs[k] = kwargs[k]
        return Subs(self, tuple(subs.items()))

    def __bool__(self):
        if self.inputs or self.output.shape:
            raise ValueError(
                "bool value of Funsor with more than one value is ambiguous"
            )
        raise NotImplementedError

    def __nonzero__(self):
        return self.__bool__()

    def __len__(self):
        if not self.output.shape:
            raise ValueError("Funsor with empty shape has no len()")
        return self.output.shape[0]

    def __iter__(self):
        for i in range(len(self)):
            yield self[i]

    def item(self):
        if self.inputs or self.output.shape:
            raise ValueError(
                "only one element Funsors can be converted to Python scalars"
            )
        raise NotImplementedError

    @property
    def requires_grad(self):
        return False

    def reduce(self, op, reduced_vars=None):
        """
        Reduce along all or a subset of inputs.

        :param callable op: A reduction operation.
        :param reduced_vars: An optional input name or set of names to reduce.
            If unspecified, all inputs will be reduced.
        :type reduced_vars: str, Variable, or set or frozenset thereof.
        """
        assert isinstance(op, AssociativeOp)
        # Eagerly convert reduced_vars to appropriate things.
        if reduced_vars is None:
            # Empty reduced_vars means "reduce over everything".
            reduced_vars = frozenset(Variable(k, v) for k, v in self.inputs.items())
        else:
            reduced_vars = _convert_reduced_vars(reduced_vars, self.inputs)
        assert isinstance(reduced_vars, frozenset), reduced_vars
        if not reduced_vars:
            return self
        return Reduce(op, self, reduced_vars)

    def argreduce(self, op, reduced_vars):
        """
        Adjoint to :meth:`reduce`.
        """
        from .transpose import transpose

        with interpreter.interpretation(lazy):
            y = self.reduce(op, reduced_vars)
        return transpose(y)[self]

    def sample(self, sampled_vars, sample_inputs=None, rng_key=None):
        """
        Create a Monte Carlo approximation to this funsor by replacing
        functions of ``sampled_vars`` with :class:`~funsor.delta.Delta` s.

        The result is a :class:`Funsor` with the same ``.inputs`` and
        ``.output`` as the original funsor (plus ``sample_inputs`` if
        provided), so that self can be replaced by the sample in expectation
        computations::

            y = x.sample(sampled_vars)
            assert y.inputs == x.inputs
            assert y.output == x.output
            exact = (x.exp() * integrand).reduce(ops.add)
            approx = (y.exp() * integrand).reduce(ops.add)

        If ``sample_inputs`` is provided, this creates a batch of samples
        scaled samples.

        :param sampled_vars: A set of input variables to sample.
        :type sampled_vars: str, Variable, or set or frozenset thereof.
        :param OrderedDict sample_inputs: An optional mapping from variable
            name to :class:`~funsor.domains.Domain` over which samples will
            be batched.
        :param rng_key: a PRNG state to be used by JAX backend to generate random samples
        :type rng_key: None or JAX's random.PRNGKey
        """
        assert self.output == Real
        sampled_vars = _convert_reduced_vars(sampled_vars, self.inputs)
        sampled_vars = frozenset(v.name for v in sampled_vars)
        assert isinstance(sampled_vars, frozenset)
        if sample_inputs is None:
            sample_inputs = OrderedDict()
        assert isinstance(sample_inputs, OrderedDict)
        if sampled_vars.isdisjoint(self.inputs):
            return self

        result = instrument.debug_logged(self.unscaled_sample)(
            sampled_vars, sample_inputs, rng_key
        )
        if sample_inputs is not None:
            log_scale = 0
            for var, domain in sample_inputs.items():
                if var in result.inputs and var not in self.inputs:
                    log_scale -= math.log(domain.dtype)
            if log_scale != 0:
                result += log_scale
        return result

    def unscaled_sample(self, sampled_vars, sample_inputs, rng_key=None):
        """
        Internal method to draw an unscaled sample.
        This should be overridden by subclasses.
        """
        assert self.output == Real
        assert isinstance(sampled_vars, frozenset)
        assert isinstance(sample_inputs, OrderedDict)
        if sampled_vars.isdisjoint(self.inputs):
            return self
        raise ValueError("Cannot sample from a {}".format(type(self).__name__))

    def align(self, names):
        """
        Align this funsor to match given ``names``.
        This is mainly useful in preparation for extracting ``.data``
        of a :class:`funsor.tensor.Tensor`.

        :param tuple names: A tuple of strings representing all names
            but in a new order.
        :return: A permuted funsor equivalent to self.
        :rtype: Funsor
        """
        assert isinstance(names, tuple)
        if not names or names == tuple(self.inputs):
            return self
        return Align(self, names)

    def eager_subs(self, subs):
        """
        Internal substitution function. This relies on the user-facing
        :meth:`__call__` method to coerce non-Funsors to Funsors. Once all
        inputs are Funsors, :meth:`eager_subs` implementations can recurse to
        call :class:`Subs`.
        """
        return None  # defer to default implementation

    def eager_unary(self, op):
        return None  # defer to default implementation

    def eager_reduce(self, op, reduced_vars):
        assert reduced_vars.issubset(self.inputs)
        if not reduced_vars:
            return self

        return None  # defer to default implementation

    def sequential_reduce(self, op, reduced_vars):
        assert reduced_vars.issubset(self.inputs)
        if not reduced_vars:
            return self

        # Try to sum out integer scalars. This is mainly useful for testing,
        # since reduction is more efficiently implemented by Tensor.
        eager_vars = []
        lazy_vars = []
        for k in reduced_vars:
            if isinstance(self.inputs[k].dtype, int) and not self.inputs[k].shape:
                eager_vars.append(k)
            else:
                lazy_vars.append(k)
        if eager_vars:
            result = None
            for values in itertools.product(*(self.inputs[k] for k in eager_vars)):
                subs = dict(zip(eager_vars, values))
                result = self(**subs) if result is None else op(result, self(**subs))
            if lazy_vars:
                result = Reduce(op, result, frozenset(lazy_vars))
            return result

        return None  # defer to default implementation

    def moment_matching_reduce(self, op, reduced_vars):
        assert reduced_vars.issubset(self.inputs)
        if not reduced_vars:
            return self

        return None  # defer to default implementation

    # The following methods conform to a standard array/tensor interface.

    def __invert__(self):
        return Unary(ops.invert, self)

    def __pos__(self):
        return Unary(ops.pos, self)

    def __neg__(self):
        return Unary(ops.neg, self)

    def abs(self):
        return Unary(ops.abs, self)

    def atanh(self):
        return Unary(ops.atanh, self)

    def sqrt(self):
        return Unary(ops.sqrt, self)

    def exp(self):
        return Unary(ops.exp, self)

    def log(self):
        return Unary(ops.log, self)

    def log1p(self):
        return Unary(ops.log1p, self)

    def sigmoid(self):
        return Unary(ops.sigmoid, self)

    def tanh(self):
        return Unary(ops.tanh, self)

    def reshape(self, shape):
        return Unary(ops.ReshapeOp(shape), self)

    # The following reductions are treated as Unary ops because they
    # reduce over output shape while preserving all inputs.
    # To reduce over inputs, instead call .reduce(op, reduced_vars).

    def sum(self):
        return Unary(ops.add, self)

    def prod(self):
        return Unary(ops.mul, self)

    def logsumexp(self):
        return Unary(ops.logaddexp, self)

    def all(self):
        return Unary(ops.and_, self)

    def any(self):
        return Unary(ops.or_, self)

    def min(self):
        return Unary(ops.min, self)

    def max(self):
        return Unary(ops.max, self)

    def __add__(self, other):
        return Binary(ops.add, self, to_funsor(other))

    def __radd__(self, other):
        return Binary(ops.add, self, to_funsor(other))

    def __sub__(self, other):
        return Binary(ops.sub, self, to_funsor(other))

    def __rsub__(self, other):
        return Binary(ops.sub, to_funsor(other), self)

    def __mul__(self, other):
        return Binary(ops.mul, self, to_funsor(other))

    def __rmul__(self, other):
        return Binary(ops.mul, self, to_funsor(other))

    def __truediv__(self, other):
        return Binary(ops.truediv, self, to_funsor(other))

    def __rtruediv__(self, other):
        return Binary(ops.truediv, to_funsor(other), self)

    def __floordiv__(self, other):
        return Binary(ops.floordiv, self, to_funsor(other))

    def __rfloordiv__(self, other):
        return Binary(ops.floordiv, to_funsor(other), self)

    def __matmul__(self, other):
        return Binary(ops.matmul, self, to_funsor(other))

    def __rmatmul__(self, other):
        return Binary(ops.matmul, to_funsor(other), self)

    def __mod__(self, other):
        return Binary(ops.mod, self, to_funsor(other))

    def __rmod__(self, other):
        return Binary(ops.mod, to_funsor(other), self)

    def __lshift__(self, other):
        return Binary(ops.lshift, self, to_funsor(other))

    def __rlshift__(self, other):
        return Binary(ops.lshift, to_funsor(other), self)

    def __rshift__(self, other):
        return Binary(ops.rshift, self, to_funsor(other))

    def __rrshift__(self, other):
        return Binary(ops.rshift, to_funsor(other), self)

    def __pow__(self, other):
        return Binary(ops.pow, self, to_funsor(other))

    def __rpow__(self, other):
        return Binary(ops.pow, to_funsor(other), self)

    def __and__(self, other):
        return Binary(ops.and_, self, to_funsor(other))

    def __rand__(self, other):
        return Binary(ops.and_, self, to_funsor(other))

    def __or__(self, other):
        return Binary(ops.or_, self, to_funsor(other))

    def __ror__(self, other):
        return Binary(ops.or_, self, to_funsor(other))

    def __xor__(self, other):
        return Binary(ops.xor, self, to_funsor(other))

    def __eq__(self, other):
        return Binary(ops.eq, self, to_funsor(other))

    def __ne__(self, other):
        return Binary(ops.ne, self, to_funsor(other))

    def __lt__(self, other):
        return Binary(ops.lt, self, to_funsor(other))

    def __le__(self, other):
        return Binary(ops.le, self, to_funsor(other))

    def __gt__(self, other):
        return Binary(ops.gt, self, to_funsor(other))

    def __ge__(self, other):
        return Binary(ops.ge, self, to_funsor(other))

    def __getitem__(self, other):
        if type(other) is not tuple:
            other = to_funsor(other, Bint[self.output.shape[0]])
            return Binary(ops.getitem, self, other)

        # Handle Ellipsis slicing.
        if any(part is Ellipsis for part in other):
            left = []
            for part in other:
                if part is Ellipsis:
                    break
                left.append(part)
            right = []
            for part in reversed(other):
                if part is Ellipsis:
                    break
                right.append(part)
            right.reverse()
            missing = len(self.output.shape) - len(left) - len(right)
            assert missing >= 0
            middle = [slice(None)] * missing
            other = tuple(left + middle + right)

        # Handle each slice separately.
        result = self
        offset = 0
        for part in other:
            if isinstance(part, slice):
                if part != slice(None):
                    raise NotImplementedError("TODO support nontrivial slicing")
                offset += 1
            else:
                part = to_funsor(part, Bint[result.output.shape[offset]])
                result = Binary(GetitemOp(offset), result, part)
        return result


@quote.register(Funsor)
def _(arg, indent, out):
    name = type(arg).__name__
    if type(arg).__module__ in [
        "funsor.torch.distributions",
        "funsor.jax.distributions",
    ]:
        name = "dist." + name
    out.append((indent, name + "("))
    for value in arg._ast_values[:-1]:
        quote.inplace(value, indent + 1, out)
        i, line = out[-1]
        out[-1] = i, line + ","
    for value in arg._ast_values[-1:]:
        quote.inplace(value, indent + 1, out)
        i, line = out[-1]
        out[-1] = i, line + ")"


interpreter.recursion_reinterpret.register(Funsor)(interpreter.reinterpret_funsor)
interpreter.children.register(Funsor)(interpreter.children_funsor)


@singledispatch
def to_funsor(x, output=None, dim_to_name=None, **kwargs):
    """
    Convert to a :class:`Funsor` .
    Only :class:`Funsor` s and scalars are accepted.

    :param x: An object.
    :param funsor.domains.Domain output: An optional output hint.
    :param OrderedDict dim_to_name: An optional mapping from negative batch dimensions to name strings.
    :return: A Funsor equivalent to ``x``.
    :rtype: Funsor
    :raises: ValueError
    """
    raise ValueError("Cannot convert to Funsor: {}".format(repr(x)))


@to_funsor.register(Funsor)
def funsor_to_funsor(x, output=None, dim_to_name=None):
    if output is not None and x.output != output:
        raise ValueError("Output mismatch: {} vs {}".format(x.output, output))
    if dim_to_name is not None:
        bint_names = {
            name for name, domain in x.inputs.items() if domain.dtype != "real"
        }
        if not bint_names.issubset(dim_to_name.values()):
            raise ValueError("Inputs mismatch: {} vs {}".format(x.inputs, dim_to_name))
    return x


@singledispatch
def to_data(x, name_to_dim=None, **kwargs):
    """
    Extract a python object from a :class:`Funsor`.

    Raises a ``ValueError`` if free variables remain or if the funsor is lazy.

    :param x: An object, possibly a :class:`Funsor`.
    :param OrderedDict name_to_dim: An optional inputs hint.
    :return: A non-funsor equivalent to ``x``.
    :raises: ValueError if any free variables remain.
    :raises: PatternMissingError if funsor is not fully evaluated.
    """
    return x


@to_data.register(Funsor)
def _to_data_funsor(x, name_to_dim=None):
    if name_to_dim is None and x.inputs:
        raise ValueError(
            "cannot convert {} to data due to lazy inputs: {}".format(
                type(x), set(x.inputs)
            )
        )
    raise PatternMissingError("cannot convert to a non-Funsor: {}".format(repr(x)))


class Variable(Funsor):
    """
    Funsor representing a single free variable.

    :param str name: A variable name.
    :param funsor.domains.Domain output: A domain.
    """

    def __init__(self, name, output):
        inputs = OrderedDict([(name, output)])
        fresh = frozenset({name})
        super(Variable, self).__init__(inputs, output, fresh)
        self.name = name

    def __repr__(self):
        return "Variable({}, {})".format(repr(self.name), repr(self.output))

    def __str__(self):
        return self.name

    def eager_subs(self, subs):
        assert len(subs) == 1 and subs[0][0] == self.name
        return subs[0][1]


@to_funsor.register(str)
def name_to_funsor(name, output=None):
    if output is None:
        raise ValueError("Missing output: {}".format(name))
    return Variable(name, output)


class SubsMeta(FunsorMeta):
    """
    Wrapper to call :func:`to_funsor` and check types.
    """

    def __call__(cls, arg, subs):
        subs = tuple(
            (k, to_funsor(v, arg.inputs[k])) for k, v in subs if k in arg.inputs
        )
        return super().__call__(arg, subs)


class Subs(Funsor, metaclass=SubsMeta):
    """
    Lazy substitution of the form ``x(u=y, v=z)``.

    :param Funsor arg: A funsor being substituted into.
    :param tuple subs: A tuple of ``(name, value)`` pairs, where ``name`` is a
        string and ``value`` can be coerced to a :class:`Funsor` via
        :func:`to_funsor`.
    """

    def __init__(self, arg, subs):
        assert isinstance(arg, Funsor)
        assert isinstance(subs, tuple)
        for key, value in subs:
            assert isinstance(key, str)
            assert key in arg.inputs
            assert isinstance(value, Funsor)
        inputs = arg.inputs.copy()
        for key, value in subs:
            del inputs[key]
        for key, value in subs:
            inputs.update(value.inputs)
        fresh = frozenset()
        bound = {key: value.output for key, value in subs}
        super(Subs, self).__init__(inputs, arg.output, fresh, bound)
        self.arg = arg
        self.subs = OrderedDict(subs)

    def __repr__(self):
        return "{}({})".format(
            repr(self.arg), ", ".join(f"{k}={repr(v)}" for k, v in self.subs.items())
        )

    def __str__(self):
        return "{}({})".format(
            str(self.arg), ", ".join(f"{k}={str(v)}" for k, v in self.subs.items())
        )

    def _alpha_convert(self, alpha_subs):
        assert set(alpha_subs).issubset(self.bound)
        alpha_subs = {
            k: to_funsor(v, self.subs[k].output) for k, v in alpha_subs.items()
        }
        arg, subs = self._ast_values
        arg = substitute(arg, alpha_subs)
        subs = tuple((str(alpha_subs.get(k, k)), v) for k, v in subs)
        return arg, subs

    def unscaled_sample(self, sampled_vars, sample_inputs, rng_key=None):
        if any(k in sample_inputs for k, v in self.subs.items()):
            raise NotImplementedError("TODO alpha-convert")
        subs_sampled_vars = set()
        for name in sampled_vars:
            if name in self.arg.inputs:
                if any(name in v.inputs for k, v in self.subs.items()):
                    raise ValueError("Cannot sample")
                subs_sampled_vars.add(name)
            else:
                for k, v in self.subs.items():
                    if name in v.inputs:
                        subs_sampled_vars.add(k)
        subs_sampled_vars = frozenset(subs_sampled_vars)
        arg = self.arg.unscaled_sample(subs_sampled_vars, sample_inputs, rng_key)
        return Subs(arg, tuple(self.subs.items()))


@lazy.register(Subs, Funsor, object)
@eager.register(Subs, Funsor, object)
def eager_subs(arg, subs):
    assert isinstance(subs, tuple)
    if not any(k in arg.inputs for k, v in subs):
        return arg
    return substitute(arg, subs)


<<<<<<< HEAD
class Scatter(Funsor):
    """
    Transpose of linear :class:`Subs`.
    """

    def __init__(self, op, subs, source):
        assert isinstance(op, AssociativeOp)
        assert isinstance(source, Funsor)
        assert isinstance(subs, tuple)
        inputs = source.inputs.copy()
        for key, value in subs:
            assert isinstance(key, str)
            assert isinstance(value, Funsor)
            inputs.update(value.inputs)
        output = source.output
        fresh = frozenset(key for key, value in subs)
        bound = {}
        super().__init__(inputs, output, fresh, bound)


_PREFIX = {
    ops.neg: "-",
    ops.invert: "~",
}
=======
@die.register(Subs, Funsor, tuple)
def die_subs(arg, subs):
    expr = reflect.interpret(Subs, arg, subs)
    raise NotImplementedError(f"Missing pattern for {repr(expr)}")
>>>>>>> 5b3d4a17


class Unary(Funsor):
    """
    Lazy unary operation.

    :param ~funsor.ops.Op op: A unary operator.
    :param Funsor arg: An argument.
    """

    def __init__(self, op, arg):
        assert callable(op)
        assert isinstance(arg, Funsor)
        output = find_domain(op, arg.output)
        super(Unary, self).__init__(arg.inputs, output)
        self.op = op
        self.arg = arg

    def __repr__(self):
        if self.op in _PREFIX:
            return "({}{})".format(_PREFIX[self.op], repr(self.arg))
        return super().__repr__()

    def __str__(self):
        if self.op in _PREFIX:
            return "({}{})".format(_PREFIX[self.op], str(self.arg))
        return super().__str__()


@eager.register(Unary, Op, Funsor)
def eager_unary(op, arg):
    return instrument.debug_logged(arg.eager_unary)(op)


@eager.register(Unary, AssociativeOp, Funsor)
def eager_unary(op, arg):
    if not arg.output.shape:
        return arg
    return instrument.debug_logged(arg.eager_unary)(op)


@die.register(Unary, Op, Funsor)
def die_unary(op, arg):
    expr = reflect.interpret(Unary, op, arg)
    raise NotImplementedError(f"Missing pattern for {repr(expr)}")


class Binary(Funsor):
    """
    Lazy binary operation.

    :param ~funsor.ops.Op op: A binary operator.
    :param Funsor lhs: A left hand side argument.
    :param Funsor rhs: A right hand side argument.
    """

    def __init__(self, op, lhs, rhs):
        assert callable(op)
        assert isinstance(lhs, Funsor)
        assert isinstance(rhs, Funsor)
        inputs = lhs.inputs.copy()
        inputs.update(rhs.inputs)
        output = find_domain(op, lhs.output, rhs.output)
        super(Binary, self).__init__(inputs, output)
        self.op = op
        self.lhs = lhs
        self.rhs = rhs

    def __repr__(self):
        if self.op in _INFIX:
            return "({} {} {})".format(repr(self.lhs), _INFIX[self.op], repr(self.rhs))
        return super().__repr__()

    def __str__(self):
        if self.op in _INFIX:
            return "({} {} {})".format(str(self.lhs), _INFIX[self.op], str(self.rhs))
        return super().__str__()


@die.register(Binary, Op, Funsor, Funsor)
def die_binary(op, lhs, rhs):
    expr = reflect.interpret(Binary, op, lhs, rhs)
    raise NotImplementedError(f"Missing pattern for {repr(expr)}")


class Reduce(Funsor):
    """
    Lazy reduction over multiple variables.

    :param ~funsor.ops.Op op: A binary operator.
    :param funsor arg: An argument to be reduced.
    :param frozenset reduced_vars: A set of variables over which to reduce.
    """

    def __init__(self, op, arg, reduced_vars):
        assert callable(op)
        assert isinstance(arg, Funsor)
        assert isinstance(reduced_vars, frozenset)
        assert all(isinstance(v, Variable) for v in reduced_vars)
        reduced_names = frozenset(v.name for v in reduced_vars)
        inputs = OrderedDict(
            (k, v) for k, v in arg.inputs.items() if k not in reduced_names
        )
        output = arg.output
        fresh = frozenset()
        bound = {var.name: var.output for var in reduced_vars}
        super(Reduce, self).__init__(inputs, output, fresh, bound)
        self.op = op
        self.arg = arg
        self.reduced_vars = reduced_vars

    def __repr__(self):
        assert self.reduced_vars
        if self.reduced_vars == self.arg.input_vars:
            return f"{repr(self.arg)}.reduce({self.op.__name__})"
        rvars = [
            f'"{v.name}"' if v in self.arg.input_vars else repr(v)
            for v in self.reduced_vars
        ]
        return "{}.reduce({}, {{{}}})".format(
            repr(self.arg), self.op.__name__, ", ".join(rvars)
        )

    def __str__(self):
        assert self.reduced_vars
        if self.reduced_vars == self.arg.input_vars:
            return f"{str(self.arg)}.reduce({self.op.__name__})"
        rvars = [
            f'"{v.name}"' if v in self.arg.input_vars else repr(v)
            for v in self.reduced_vars
        ]
        return "{}.reduce({}, {{{}}})".format(
            str(self.arg), self.op.__name__, ", ".join(rvars)
        )

    def _alpha_convert(self, alpha_subs):
        alpha_subs = {
            k: to_funsor(v, self.arg.inputs[k]) for k, v in alpha_subs.items()
        }
        op, arg, reduced_vars = super()._alpha_convert(alpha_subs)
        reduced_vars = frozenset(alpha_subs.get(var.name, var) for var in reduced_vars)
        return op, arg, reduced_vars


def _reduce_unrelated_vars(op, arg, reduced_vars):
    factor_vars = reduced_vars - arg.input_vars
    if factor_vars:
        reduced_vars = reduced_vars & arg.input_vars
        multiplicity = reduce(
            ops.mul,
            [
                v.output.size ** v.output.num_elements
                for v in factor_vars
                if v.dtype != "real"
            ],
        )
        for add_op, mul_op in ops.DISTRIBUTIVE_OPS:
            if add_op is op:
                arg = mul_op(arg, multiplicity).reduce(op, reduced_vars)
                return arg, None
        raise NotImplementedError(f"Cannot reduce {op}")
    return arg, frozenset(v.name for v in reduced_vars)


@lazy.register(Reduce, AssociativeOp, Funsor, frozenset)
def lazy_reduce(op, arg, reduced_vars):
    new_arg, new_reduced_vars = _reduce_unrelated_vars(op, arg, reduced_vars)
    if new_reduced_vars is None:
        return new_arg
    if new_arg is arg:
        return None
    return new_arg.reduce(op, new_reduced_vars)


@eager.register(Reduce, AssociativeOp, Funsor, frozenset)
def eager_reduce(op, arg, reduced_vars):
    arg, reduced_vars = _reduce_unrelated_vars(op, arg, reduced_vars)
    if reduced_vars is None:
        return arg
    return instrument.debug_logged(arg.eager_reduce)(op, reduced_vars)


@sequential.register(Reduce, AssociativeOp, Funsor, frozenset)
def sequential_reduce(op, arg, reduced_vars):
    arg, reduced_vars = _reduce_unrelated_vars(op, arg, reduced_vars)
    if reduced_vars is None:
        return arg
    return instrument.debug_logged(arg.sequential_reduce)(op, reduced_vars)


@moment_matching.register(Reduce, AssociativeOp, Funsor, frozenset)
def moment_matching_reduce(op, arg, reduced_vars):
    arg, reduced_vars = _reduce_unrelated_vars(op, arg, reduced_vars)
    if reduced_vars is None:
        return arg
    return instrument.debug_logged(arg.moment_matching_reduce)(op, reduced_vars)


@die.register(Reduce, Op, Funsor, frozenset)
def die_reduce(op, arg, reduced_vars):
    expr = reflect.interpret(Reduce, op, arg, reduced_vars)
    raise NotImplementedError(f"Missing pattern for {repr(expr)}")


class NumberMeta(FunsorMeta):
    """
    Wrapper to fill in default ``dtype``.
    """

    def __call__(cls, data, dtype=None):
        if dtype is None:
            dtype = "real"
        return super(NumberMeta, cls).__call__(data, dtype)


class Number(Funsor, metaclass=NumberMeta):
    """
    Funsor backed by a Python number.

    :param numbers.Number data: A python number.
    :param dtype: A nonnegative integer or the string "real".
    """

    def __init__(self, data, dtype=None):
        assert isinstance(data, numbers.Number)
        if isinstance(dtype, int):
            data = type(dtype)(data)
            if dtype != 2:  # booleans have bitwise interpretation
                assert 0 <= data and data < dtype
        else:
            assert isinstance(dtype, str) and dtype == "real"
            data = float(data)
        inputs = OrderedDict()
        output = Array[dtype, ()]
        super(Number, self).__init__(inputs, output)
        self.data = data

    def __repr__(self):
        if self.dtype == "real":
            return f"Number({str(self.data)})"
        else:
            return f"Number({str(self.data)}, {self.dtype})"

    def __str__(self):
        return str(self.data)

    def __int__(self):
        return int(self.data)

    def __float__(self):
        return float(self.data)

    def __bool__(self):
        return bool(self.data)

    def item(self):
        return self.data

    def eager_unary(self, op):
        dtype = find_domain(op, self.output).dtype
        return Number(op(self.data), dtype)


@to_funsor.register(numbers.Number)
def number_to_funsor(x, output=None, dim_to_name=None):
    if output is None:
        return Number(x)
    if output.shape:
        raise ValueError("Cannot create Number with shape {}".format(output.shape))
    return Number(x, output.dtype)


@to_data.register(Number)
def _to_data_number(x, name_to_dim=None):
    return x.data


@eager.register(Binary, Op, Number, Number)
def eager_binary_number_number(op, lhs, rhs):
    data = op(lhs.data, rhs.data)
    output = find_domain(op, lhs.output, rhs.output)
    dtype = output.dtype
    return Number(data, dtype)


class SliceMeta(FunsorMeta):
    """
    Wrapper to fill in ``start``, ``stop``, ``step``, ``dtype`` following
    Python conventions.
    """

    def __call__(cls, name, *args, **kwargs):
        start = 0
        step = 1
        dtype = None
        if len(args) == 1:
            stop = args[0]
            dtype = kwargs.pop("dtype", stop)
        elif len(args) == 2:
            start, stop = args
            dtype = kwargs.pop("dtype", stop)
        elif len(args) == 3:
            start, stop, step = args
            dtype = kwargs.pop("dtype", stop)
        elif len(args) == 4:
            start, stop, step, dtype = args
        else:
            raise ValueError
        if step <= 0:
            raise ValueError
        stop = min(dtype, max(start, stop))
        return super().__call__(name, start, stop, step, dtype)


class Slice(Funsor, metaclass=SliceMeta):
    """
    Symbolic representation of a Python :py:class:`slice` object.

    :param str name: A name for the new slice dimension.
    :param int start:
    :param int stop:
    :param int step: Three args following :py:class:`slice` semantics.
    :param int dtype: An optional bounded integer type of this slice.
    """

    def __init__(self, name, start, stop, step, dtype):
        assert isinstance(name, str)
        assert isinstance(start, int) and start >= 0
        assert isinstance(stop, int) and stop >= start
        assert isinstance(step, int) and step > 0
        assert isinstance(dtype, int)
        size = max(0, (stop + step - 1 - start) // step)
        inputs = OrderedDict([(name, Bint[size])])
        output = Bint[dtype]
        fresh = frozenset({name})
        super().__init__(inputs, output, fresh)
        self.name = name
        self.slice = slice(start, stop, step)

    def eager_subs(self, subs):
        assert len(subs) == 1 and subs[0][0] == self.name
        index = subs[0][1]

        if isinstance(index, Variable):
            name = index.name
            return Slice(
                name, self.slice.start, self.slice.stop, self.slice.step, self.dtype
            )
        elif isinstance(index, Number):
            data = self.slice.start + self.slice.step * index.data
            return Number(data, self.output.dtype)
        elif type(index).__name__ == "Tensor":  # avoid importing funsor.tensor.Tensor
            data = self.slice.start + self.slice.step * index.data
            return type(index)(data, index.inputs, self.output.dtype)
        elif isinstance(index, Slice):
            name = index.name
            start = self.slice.start + self.slice.step * index.slice.start
            step = self.slice.step * index.slice.step
            return Slice(name, start, self.slice.stop, step, self.dtype)
        else:
            raise NotImplementedError(
                "TODO support substitution of {} into Slice".format(type(index))
            )


class Align(Funsor):
    """
    Lazy call to ``.align(...)``.

    :param Funsor arg: A funsor to align.
    :param tuple names: A tuple of input names whose order to follow.
    """

    def __init__(self, arg, names):
        assert isinstance(arg, Funsor)
        assert isinstance(names, tuple)
        assert all(isinstance(name, str) for name in names)
        assert all(name in arg.inputs for name in names)
        inputs = OrderedDict((name, arg.inputs[name]) for name in names)
        inputs.update(arg.inputs)
        output = arg.output
        fresh = frozenset()  # TODO get this right
        bound = {}
        super(Align, self).__init__(inputs, output, fresh, bound)
        self.arg = arg

    def align(self, names):
        return self.arg.align(names)

    def eager_unary(self, op):
        return Unary(op, self.arg)

    def eager_reduce(self, op, reduced_vars):
        return self.arg.reduce(op, reduced_vars)


@eager.register(Align, Funsor, tuple)
def eager_align(arg, names):
    if not frozenset(names) == frozenset(arg.inputs.keys()):
        # assume there's been a substitution and this align is no longer valid
        return arg
    return None


@eager.register(Binary, Op, Align, Funsor)
def eager_binary_align_funsor(op, lhs, rhs):
    return Binary(op, lhs.arg, rhs)


@eager.register(Binary, Op, Funsor, Align)
def eager_binary_funsor_align(op, lhs, rhs):
    return Binary(op, lhs, rhs.arg)


@eager.register(Binary, Op, Align, Align)
def eager_binary_align_align(op, lhs, rhs):
    return Binary(op, lhs.arg, rhs.arg)


class Stack(Funsor):
    """
    Stack of funsors along a new input dimension.

    :param str name: The name of the new input variable along which to stack.
    :param tuple parts: A tuple of Funsors of homogenous output domain.
    """

    def __init__(self, name, parts):
        assert isinstance(name, str)
        assert isinstance(parts, tuple)
        assert parts
        assert not any(name in x.inputs for x in parts)
        assert len(set(x.output for x in parts)) == 1
        output = parts[0].output
        domain = Bint[len(parts)]
        inputs = OrderedDict([(name, domain)])
        for x in parts:
            inputs.update(x.inputs)
        fresh = frozenset({name})
        super().__init__(inputs, output, fresh)
        self.name = name
        self.parts = parts

    def eager_subs(self, subs):
        assert isinstance(subs, tuple) and len(subs) == 1 and subs[0][0] == self.name
        index = subs[0][1]

        # Try to eagerly select an index.
        assert index.output == Bint[len(self.parts)]

        if isinstance(index, Number):
            # Select a single part.
            return self.parts[index.data]
        elif isinstance(index, Variable):
            # Rename the stacking dimension.
            parts = self.parts
            return Stack(index.name, parts)
        elif isinstance(index, Slice):
            parts = self.parts[index.slice]
            return Stack(index.name, parts)
        else:
            raise NotImplementedError("TODO support advanced indexing in Stack")

    def eager_reduce(self, op, reduced_vars):
        parts = self.parts
        if self.name in reduced_vars:
            reduced_vars -= frozenset([self.name])
            if reduced_vars:
                parts = tuple(x.reduce(op, reduced_vars) for x in parts)
            return reduce(op, parts)
        parts = tuple(x.reduce(op, reduced_vars) for x in parts)
        return Stack(self.name, parts)


@eager.register(Stack, str, tuple)
def eager_stack(name, parts):
    return eager_stack_homogeneous(name, *parts)


@dispatch(str, Variadic[Funsor])
def eager_stack_homogeneous(name, *parts):
    return None  # defer to default implementation


class CatMeta(FunsorMeta):
    """
    Wrapper to fill in default value for ``part_name``.
    """

    def __call__(cls, name, parts, part_name=None):
        if part_name is None:
            part_name = name
        return super().__call__(name, parts, part_name)


class Cat(Funsor, metaclass=CatMeta):
    """
    Concatenate funsors along an existing input dimension.

    :param str name: The name of the input variable along which to concatenate.
    :param tuple parts: A tuple of Funsors of homogenous output domain.
    """

    def __init__(self, name, parts, part_name=None):
        assert isinstance(name, str)
        assert isinstance(parts, tuple)
        assert isinstance(part_name, str)
        assert parts
        assert all(part_name in x.inputs for x in parts)
        if part_name != name:
            assert not any(name in x.inputs for x in parts)
        assert len(set(x.output for x in parts)) == 1
        output = parts[0].output
        inputs = OrderedDict()
        for x in parts:
            inputs.update(x.inputs)
        del inputs[part_name]
        inputs[name] = Bint[sum(x.inputs[part_name].size for x in parts)]
        fresh = frozenset({name})
        bound = {part_name: x.inputs[part_name]}
        super().__init__(inputs, output, fresh, bound)
        self.name = name
        self.parts = parts
        self.part_name = part_name

    def _alpha_convert(self, alpha_subs):
        assert len(alpha_subs) == 1
        part_name = alpha_subs[self.part_name]
        parts = tuple(
            substitute(
                p, {self.part_name: to_funsor(part_name, p.inputs[self.part_name])}
            )
            for p in self.parts
        )
        return self.name, parts, part_name

    def eager_subs(self, subs):
        assert len(subs) == 1 and subs[0][0] == self.name
        value = subs[0][1]

        if isinstance(value, Variable):
            return Cat(value.name, self.parts, self.part_name)
        elif isinstance(value, Number):
            n = value.data
            for part in self.parts:
                size = part.inputs[self.part_name].size
                if n < size:
                    return part(**{self.part_name: n})
                n -= size
            assert False
        elif isinstance(value, Slice):
            start, stop, step = value.slice.start, value.slice.stop, value.slice.step
            new_parts = []
            pos = 0
            for part in self.parts:
                psize = part.inputs[self.part_name].size
                if step > 1:
                    pstart = ((pos - start) // step) * step - (pos - start)
                    pstart = pstart + step if pstart < 0 else pstart
                else:
                    pstart = max(start - pos, 0)
                pstop = min(pos + psize, stop) - pos

                if not (pstart >= pstop or pos >= stop or pos + psize <= start):
                    pslice = Slice(self.part_name, pstart, pstop, step, psize)
                    part = part(**{self.part_name: pslice})
                    new_parts.append(part)

                pos += psize

            return Cat(self.name, tuple(new_parts), self.part_name)
        else:
            raise NotImplementedError(
                "TODO implement Cat.eager_subs for {}".format(type(value))
            )


@eager.register(Cat, str, tuple, str)
def eager_cat(name, parts, part_name):
    if len(parts) == 1:
        return parts[0](**{part_name: name})
    return eager_cat_homogeneous(name, part_name, *parts)


@dispatch(str, str, Variadic[Funsor])
def eager_cat_homogeneous(name, part_name, *parts):
    return None  # defer to default implementation


class Lambda(Funsor):
    """
    Lazy inverse to ``ops.getitem``.

    This is useful to simulate higher-order functions of integers
    by representing those functions as arrays.

    :param Variable var: A variable to bind.
    :param funsor expr: A funsor.
    """

    def __init__(self, var, expr):
        assert isinstance(var, Variable)
        assert isinstance(var.dtype, int)
        assert isinstance(expr, Funsor)
        inputs = expr.inputs.copy()
        inputs.pop(var.name, None)
        shape = (var.dtype,) + expr.output.shape
        output = Array[expr.dtype, shape]
        fresh = frozenset()
        bound = {var.name: var.output}
        super(Lambda, self).__init__(inputs, output, fresh, bound)
        self.var = var
        self.expr = expr

    def _alpha_convert(self, alpha_subs):
        alpha_subs = {
            k: to_funsor(v, self.var.inputs[k]) for k, v in alpha_subs.items()
        }
        return super()._alpha_convert(alpha_subs)


@eager.register(Binary, GetitemOp, Lambda, (Funsor, Align))
def eager_getitem_lambda(op, lhs, rhs):
    if op.offset == 0:
        return Subs(lhs.expr, ((lhs.var.name, rhs),))
    expr = GetitemOp(op.offset - 1)(lhs.expr, rhs)
    return Lambda(lhs.var, expr)


class Independent(Funsor):
    """
    Creates an independent diagonal distribution.

    This is equivalent to substitution followed by reduction::

        f = ...  # a batched distribution
        assert f.inputs['x_i'] == Reals[4, 5]
        assert f.inputs['i'] == Bint[3]

        g = Independent(f, 'x', 'i', 'x_i')
        assert g.inputs['x'] == Reals[3, 4, 5]
        assert 'x_i' not in g.inputs
        assert 'i' not in g.inputs

        x = Variable('x', Reals[3, 4, 5])
        g == f(x_i=x['i']).reduce(ops.logaddexp, 'i')

    :param Funsor fn: A funsor.
    :param str reals_var: The name of a real-tensor input.
    :param str bint_var: The name of a new batch input of ``fn``.
    :param diag_var: The name of a smaller-shape real input of ``fn``.
    """

    def __init__(self, fn, reals_var, bint_var, diag_var):
        assert isinstance(fn, Funsor)
        assert isinstance(reals_var, str)
        assert isinstance(bint_var, str)
        assert bint_var in fn.inputs
        assert isinstance(fn.inputs[bint_var].dtype, int)
        assert isinstance(diag_var, str)
        assert diag_var in fn.inputs
        inputs = fn.inputs.copy()
        diag_input = inputs.pop(diag_var)
        shape = (inputs.pop(bint_var).dtype,) + diag_input.shape
        assert reals_var not in inputs
        inputs[reals_var] = Array[diag_input.dtype, shape]
        fresh = frozenset({reals_var})
        bound = {bint_var: fn.inputs[bint_var], diag_var: fn.inputs[diag_var]}
        super(Independent, self).__init__(inputs, fn.output, fresh, bound)
        self.fn = fn
        self.reals_var = reals_var
        self.bint_var = bint_var
        self.diag_var = diag_var

    def _alpha_convert(self, alpha_subs):
        alpha_subs = {k: to_funsor(v, self.fn.inputs[k]) for k, v in alpha_subs.items()}
        fn, reals_var, bint_var, diag_var = super()._alpha_convert(alpha_subs)
        bint_var = str(alpha_subs.get(bint_var, bint_var))
        diag_var = str(alpha_subs.get(diag_var, diag_var))
        return fn, reals_var, bint_var, diag_var

    def unscaled_sample(self, sampled_vars, sample_inputs, rng_key=None):
        if self.bint_var in sampled_vars or self.bint_var in sample_inputs:
            raise NotImplementedError("TODO alpha-convert")
        sampled_vars = frozenset(
            self.diag_var if v == self.reals_var else v for v in sampled_vars
        )
        fn = self.fn.unscaled_sample(sampled_vars, sample_inputs, rng_key)
        return Independent(fn, self.reals_var, self.bint_var, self.diag_var)

    def eager_subs(self, subs):
        assert len(subs) == 1 and subs[0][0] == self.reals_var
        value = subs[0][1]

        # Handle simple renaming to preserve Independent.
        if isinstance(value, Variable):
            return Independent(self.fn, value.name, self.bint_var, self.diag_var)

        # Otherwise convert to a Reduce.
        result = Subs(self.fn, ((self.diag_var, value[self.bint_var]),))
        result = result.reduce(ops.add, self.bint_var)
        return result

    def mean(self):
        raise NotImplementedError("mean() not yet implemented for Independent")

    def variance(self):
        raise NotImplementedError("variance() not yet implemented for Independent")

    def entropy(self):
        raise NotImplementedError("entropy() not yet implemented for Independent")


@eager.register(Independent, Funsor, str, str, str)
def eager_independent_trivial(fn, reals_var, bint_var, diag_var):
    # compare to Independent.eager_subs
    if diag_var not in fn.inputs:
        return fn.reduce(ops.add, bint_var)
    return None


class Tuple(Funsor):
    """
    Funsor term representing tuples of other terms of possibly heterogeneous type.
    """

    def __init__(self, args):
        assert isinstance(args, tuple)
        assert all(isinstance(arg, Funsor) for arg in args)
        inputs = OrderedDict()
        for arg in args:
            inputs.update(arg.inputs)
        output = Product[tuple(arg.output for arg in args)]
        super().__init__(inputs, output)
        self.args = args

    def __iter__(self):
        for i in range(len(self.args)):
            yield self[i]


@lazy.register(Binary, GetitemOp, Tuple, Number)
@eager.register(Binary, GetitemOp, Tuple, Number)
def eager_getitem_tuple(op, lhs, rhs):
    return op(lhs.args, rhs.data)


def _symbolic(inputs, output, fn):
    args, vargs, kwargs, defaults = getargspec(fn)
    assert not vargs
    assert not kwargs
    names = tuple(args)
    if isinstance(inputs, dict):
        args = tuple(Variable(name, inputs[name]) for name in names if name in inputs)
    else:
        args = tuple(Variable(name, domain) for (name, domain) in zip(names, inputs))
    assert len(args) == len(inputs)
    return to_funsor(fn(*args), output).align(names)


def symbolic(*signature):
    r"""
    Decorator to construct a symbolic :class:`Funsor` with one free
    :class:`Variable` per function arg. This can be used either with explicit
    types or with type hints::

        # Using type hints:
        @symbolic
        def xpyi(x: Real, y: Reals[3], i: Bint[3]):
            return x + y[i]

        # Using explicit type annotations:
        @symbolic(Real, Reals[3], Bint[3])
        def xpyi(x: Real, y: Reals[3], i: Bint[3]):
            return x + y[i]

    :param \*signature: A sequence if input domains.
    """
    if len(signature) == 1:
        fn = signature[0]
        if callable(fn) and not isinstance(fn, Domain):
            # Usage: @symbolic
            inputs = typing.get_type_hints(fn)
            output = inputs.pop("return", None)
            return _symbolic(inputs, output, fn)
    # Usage: @symbolic(Real, Reals[3], Bint[3])
    output = None
    return functools.partial(_symbolic, inputs, output)


# DEPRECATED
def of_shape(*shape):
    warnings.warn("@of_shape is deprecated, use @symbolic instead", DeprecationWarning)
    return symbolic(*shape)


AstStats = namedtuple("AstStats", ("size", "depth", "width"))


# Profiling helpers
@singledispatch
def _count_funsors(x):
    return 0


@_count_funsors.register(Funsor)
def _(x):
    return 1


@_count_funsors.register(tuple)
def _(x):
    return sum(map(_count_funsors, x))


@singledispatch
def _get_ast_stats(x):
    return AstStats(1, 1, 0)


@_get_ast_stats.register(Funsor)
def _(x):
    result = getattr(x, "_ast_stats", None)
    if result is None:
        size, depth, _ = _get_ast_stats(x._ast_values)
        width = _count_funsors(x._ast_values)
        result = x._ast_stats = AstStats(size + 1, depth + 1, width)
    return result


@_get_ast_stats.register(tuple)
def _(x):
    parts = list(map(_get_ast_stats, x))
    size = sum(p.size for p in parts)
    depth = max([0] + [p.depth for p in parts])
    return AstStats(size, depth, 0)


################################################################################
# Register Ops
################################################################################


@quote.register(Variable)
@quote.register(Number)
@quote.register(Slice)
def quote_inplace_oneline(arg, indent, out):
    out.append((indent, repr(arg)))


@quote.register(Unary)
@quote.register(Binary)
@quote.register(Reduce)
@quote.register(Stack)
@quote.register(Cat)
@quote.register(Lambda)
def quote_inplace_first_arg_on_first_line(arg, indent, out):
    line = "{}({},".format(type(arg).__name__, repr(arg._ast_values[0]))
    out.append((indent, line))
    for value in arg._ast_values[1:-1]:
        quote.inplace(value, indent + 1, out)
        i, line = out[-1]
        out[-1] = i, line + ","
    for value in arg._ast_values[-1:]:
        quote.inplace(value, indent + 1, out)
        i, line = out[-1]
        out[-1] = i, line + ")"


ops.UnaryOp.subclass_register(Funsor)(Unary)
ops.BinaryOp.subclass_register(Funsor, Funsor)(Binary)
ops.AssociativeOp.subclass_register(Funsor, Funsor)(Binary)
ops.AssociativeOp.subclass_register(Funsor)(Unary)  # Reductions.


@ops.BinaryOp.subclass_register(object, Funsor)
@ops.AssociativeOp.subclass_register(object, Funsor)
def binary_object_funsor(op, x, y):
    return Binary(op, to_funsor(x), y)


@ops.BinaryOp.subclass_register(Funsor, object)
@ops.AssociativeOp.subclass_register(Funsor, object)
def binary_funsor_object(op, x, y):
    return Binary(op, x, to_funsor(y))


__all__ = [
    "Binary",
    "Cat",
    "Funsor",
    "Independent",
    "Lambda",
    "Number",
    "Reduce",
    "Scatter",
    "Stack",
    "Slice",
    "Subs",
    "Unary",
    "Variable",
    "of_shape",
    "to_data",
    "to_funsor",
]<|MERGE_RESOLUTION|>--- conflicted
+++ resolved
@@ -985,7 +985,6 @@
     return substitute(arg, subs)
 
 
-<<<<<<< HEAD
 class Scatter(Funsor):
     """
     Transpose of linear :class:`Subs`.
@@ -1006,16 +1005,10 @@
         super().__init__(inputs, output, fresh, bound)
 
 
-_PREFIX = {
-    ops.neg: "-",
-    ops.invert: "~",
-}
-=======
 @die.register(Subs, Funsor, tuple)
 def die_subs(arg, subs):
     expr = reflect.interpret(Subs, arg, subs)
     raise NotImplementedError(f"Missing pattern for {repr(expr)}")
->>>>>>> 5b3d4a17
 
 
 class Unary(Funsor):
