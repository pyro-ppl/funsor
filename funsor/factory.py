# Copyright Contributors to the Pyro project.
# SPDX-License-Identifier: Apache-2.0

import inspect
import typing
import warnings
from collections import OrderedDict
from functools import singledispatch

import makefun

from funsor.instrument import debug_logged
from funsor.interpretations import simplify
from funsor.terms import Funsor, FunsorMeta, Variable, to_funsor


def _erase_types(fn):
    def result(*args):
        return fn(*args)

    result.__name__ = fn.__name__
    result.__module__ = fn.__module__
    return debug_logged(result)


class FreshMeta(type):
    def __getitem__(cls, fn):
        return Fresh(fn)


class Fresh(metaclass=FreshMeta):
    """
    Type hint for :func:`make_funsor` decorated functions. This provides hints
    for fresh variables (names) and the return type.

    Examples::

        Fresh[Real]  # a constant known domain
        Fresh[lambda x: Array[x.dtype, x.shape[1:]]  # args are Domains
        Fresh[lambda x, y: Bint[x.size + y.size]]

    :param callable fn: A lambda taking named arguments (in any order)
        which will be filled in with the domain of the similarly named
        funsor argument to the decorated function. This lambda should
        compute a desired resulting domain given domains of arguments.
    """

    def __init__(self, fn):
        function = type(lambda: None)
        self.fn = fn if isinstance(fn, function) else lambda: fn
        self.args = inspect.getfullargspec(fn)[0]

    def __call__(self, **kwargs):
        return self.fn(*map(kwargs.__getitem__, self.args))


class Bound:
    """
    Type hint for :func:`make_funsor` decorated functions. This provides hints
    for bound variables (names).
    """

    pass


class ValueMeta(type):
    def __getitem__(cls, value_type):
        return Value(value_type)


class Value(metaclass=ValueMeta):
    def __init__(self, value_type):
        if issubclass(value_type, Funsor):
            raise TypeError("Types cannot depend on Funsor values")
        self.value_type = value_type


class HasMeta(type):
    def __getitem__(cls, bound):
        return Has(bound)


class Has(metaclass=HasMeta):
    """
    Type hint for :func:`make_funsor` decorated functions.

    This hint asserts that a set of :class:`Bound` variables
    always appear in the ``.inputs`` of the annotated argument.

    For example, we could write a named ``matmul`` function that
    asserts that both arguments always contain the reduced input,
    and cannot be constant with respect to that input::

        @make_funsor
        def MatMul(
            x: Has[{"i"}],
            y: Has[{"i"}],
            i: Bound,
        ) -> Fresh[lambda x: x]:
            return (x * y).reduce(ops.add, i)

    Here the string ``"i"`` in the annotations for ``x`` and ``y``
    refer to the argument ``i`` of our ``MatMul`` function,
    which is known to be ``Bound`` (i.e it does not appear in the
    ``.inputs`` of evaluating ``Matmul(x, y, "i")``.

    .. warning ::

        This annotation is experimental and may be removed in the future.

        Note that because Funsor is inherently extensional,
        violating a `Has` constraint only raises a :class:`SyntaxWarning`
        rather than a full :class:`TypeError`  and even then only under
        the :func:`~funsor.interpretations.reflect`  interpretation.

        As such, :class:`Has` annotations should be used sparingly,
        reserved for cases where the programmer has complete control
        over the inputs to a function and knows that an argument
        will always depend on a bound variable, e.g. when writing one-off
        Funsor terms to describe custom layers in a neural network.

    :param set bound: A :class:`~builtins.set` of strings of names of
        :class:`Bound` arguments of a :func:`make_funsor` -decorated function.
    """

    def __init__(self, bound):
        assert isinstance(bound, set)
        assert all(isinstance(v, str) for v in bound)
        self.bound = bound


def _get_dependent_args(fields, hints, args):
    return {
        name: arg if isinstance(hint, Value) else arg.output
        for name, arg, hint in zip(fields, args, hints)
        if hint in (Funsor, Bound) or isinstance(hint, (Has, Value))
    }


def make_funsor(fn):
    """
    Decorator to dynamically create a subclass of
    :class:`~funsor.terms.Funsor`, together with a single default eager
    pattern.

    This infers inputs, outputs, fresh, and bound variables from type hints
    follow the following convention:

    - Funsor inputs are typed :class:`~funsor.terms.Funsor`.
    - Bound variable inputs (names) are typed :class:`Bound`.
    - Fresh variable inputs (names) are typed :class:`Fresh` together with
      lambda to compute the dependent domain.
    - Ground value inputs (e.g. Python ints) are typed :class:`Value` together with
      their actual data type, e.g. ``Value[int]``.
    - The return value is typed :class:`Fresh` together with a lambda to
      compute the dependent return domain.

    For example to unflatten a single coordinate into a pair of coordinates we
    could define::

        @make_funsor
        def Unflatten(
            x: Funsor,
            i: Bound,
            i_over_2: Fresh[lambda i: Bint[i.size // 2]],
            i_mod_2: Fresh[lambda: Bint[2]],
        ) -> Fresh[lambda x: x]:
            assert i.output.size % 2 == 0
            return x(**{i.name: i_over_2 * Number(2, 3) + i_mod_2})

    :param callable fn: A type annotated function of Funsors.
    :rtype: subclas of :class:`~funsor.terms.Funsor`
    """
    input_types = typing.get_type_hints(fn)
    for name, hint in input_types.items():
        if not (hint in (Funsor, Bound) or isinstance(hint, (Fresh, Value, Has))):
            raise TypeError(f"Invalid type hint {name}: {hint}")
    output_type = input_types.pop("return")
    hints = tuple(input_types.values())

    class ResultMeta(FunsorMeta):
        def __call__(cls, *args):
            args = list(args)

            # Compute domains of bound variables.
            for i, (name, arg) in enumerate(zip(cls._ast_fields, args)):
                hint = input_types[name]
                if hint is Funsor or isinstance(hint, Has):  # TODO support domains
                    args[i] = to_funsor(arg)
                elif hint is Bound:
                    for other in args:
                        if isinstance(other, Funsor):
                            domain = other.inputs.get(arg, None)
                            if domain is not None:
                                arg = to_funsor(arg, domain)
                    if not isinstance(arg, Variable):
                        raise ValueError(f"Cannot infer domain of {name}={arg}")
                    args[i] = arg
                elif isinstance(hint, Value):
                    if not isinstance(arg, hint.value_type):
                        raise TypeError(
                            f"invalid dependent value type: {arg}: {hint.value_type}"
                        )
                    args[i] = arg

            # Compute domains of fresh variables.
            dependent_args = _get_dependent_args(cls._ast_fields, hints, args)
            for i, (hint, arg) in enumerate(zip(hints, args)):
                if isinstance(hint, Fresh):
                    domain = hint(**dependent_args)
                    args[i] = to_funsor(arg, domain)
            return super().__call__(*args)

    @makefun.with_signature(
        "__init__({})".format(", ".join(["self"] + list(input_types)))
    )
    def __init__(self, **kwargs):
        args = tuple(kwargs[k] for k in self._ast_fields)
        dependent_args = _get_dependent_args(self._ast_fields, hints, args)
        output = output_type(**dependent_args)
        inputs = OrderedDict()
        bound = {}
        for hint, arg, arg_name in zip(hints, args, self._ast_fields):
            if hint is Funsor:
                assert isinstance(arg, Funsor)
                inputs.update(arg.inputs)
            elif isinstance(hint, Has):
                assert isinstance(arg, Funsor)
                inputs.update(arg.inputs)
                for name in hint.bound:
                    if kwargs[name] not in arg.input_vars:
                        warnings.warn(
                            f"Argument {arg_name} is missing bound variable {kwargs[name]} from argument {name}."
                            f"Are you sure {name} will always appear in {arg_name}?",
                            SyntaxWarning,
                        )
        for hint, arg in zip(hints, args):
            if hint is Bound:
                bound[arg.name] = inputs.pop(arg.name)
        for hint, arg in zip(hints, args):
            if isinstance(hint, Fresh):
                for k, d in arg.inputs.items():
                    if k not in bound:
                        inputs[k] = d
        fresh = frozenset()
        Funsor.__init__(self, inputs, output, fresh, bound)
        for name, arg in zip(self._ast_fields, args):
            setattr(self, name, arg)

    def _alpha_convert(self, alpha_subs):
        alpha_subs = {k: to_funsor(v, self.bound[k]) for k, v in alpha_subs.items()}
        return Funsor._alpha_convert(self, alpha_subs)

    ResultMeta.__name__ = f"{fn.__name__}Meta"
<<<<<<< HEAD
    Result = ResultMeta(fn.__name__, (Funsor,), {"__init__": __init__})
    pattern = (Result,) + (Funsor,) * len(input_types)
    simplify.register(*pattern)(_erase_types(fn))
    return Result
=======
    Result = ResultMeta(
        fn.__name__, (Funsor,), {"__init__": __init__, "_alpha_convert": _alpha_convert}
    )
    pattern = (Result,) + tuple(
        _hint_to_pattern(input_types[k]) for k in Result._ast_fields
    )
    eager.register(*pattern)(_erase_types(fn))
    return Result


@singledispatch
def _hint_to_pattern(t):
    return Funsor


@_hint_to_pattern.register(Value)
def _(t):
    return t.value_type
>>>>>>> 1392b5d9
<|MERGE_RESOLUTION|>--- conflicted
+++ resolved
@@ -252,19 +252,13 @@
         return Funsor._alpha_convert(self, alpha_subs)
 
     ResultMeta.__name__ = f"{fn.__name__}Meta"
-<<<<<<< HEAD
-    Result = ResultMeta(fn.__name__, (Funsor,), {"__init__": __init__})
-    pattern = (Result,) + (Funsor,) * len(input_types)
-    simplify.register(*pattern)(_erase_types(fn))
-    return Result
-=======
     Result = ResultMeta(
         fn.__name__, (Funsor,), {"__init__": __init__, "_alpha_convert": _alpha_convert}
     )
     pattern = (Result,) + tuple(
         _hint_to_pattern(input_types[k]) for k in Result._ast_fields
     )
-    eager.register(*pattern)(_erase_types(fn))
+    simplify.register(*pattern)(_erase_types(fn))
     return Result
 
 
@@ -275,5 +269,4 @@
 
 @_hint_to_pattern.register(Value)
 def _(t):
-    return t.value_type
->>>>>>> 1392b5d9
+    return t.value_type