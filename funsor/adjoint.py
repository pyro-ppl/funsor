# Copyright Contributors to the Pyro project.
# SPDX-License-Identifier: Apache-2.0

from collections import OrderedDict, defaultdict

<<<<<<< HEAD
import funsor.interpreter as interpreter
import funsor.ops as ops
=======
import numpy as np

>>>>>>> 809ea549
from funsor.cnf import Contraction, GaussianMixture, nullop
from funsor.domains import Bint
from funsor.gaussian import Gaussian, align_gaussian
from funsor.interpreter import interpretation, stack_reinterpret
from funsor.ops import AssociativeOp
from funsor.registry import KeyedRegistry
from funsor.tensor import Tensor
from funsor.terms import (
    Binary,
    Cat,
    Funsor,
    Number,
    Reduce,
    Slice,
    Subs,
    Variable,
    reflect,
    substitute,
    to_funsor,
)
<<<<<<< HEAD
=======

from . import instrument, interpreter, ops
>>>>>>> 809ea549


def _alpha_unmangle(expr):
    alpha_subs = {
        name: name.split("__BOUND")[0] for name in expr.bound if "__BOUND" in name
    }
    if not alpha_subs:
        return tuple(expr._ast_values)

    return expr._alpha_convert(alpha_subs)


class AdjointTape(object):
    def __init__(self):
        self.tape = []
        self._old_interpretation = None
        self._eager_to_lazy = {}

    def __call__(self, cls, *args):
        if cls in adjoint_ops:  # atomic op, don't trace internals
            with interpretation(self._old_interpretation):
                result = cls(*args)
            self.tape.append((result, cls, args))
        else:
            result = self._old_interpretation(cls, *args)
        lazy_args = [self._eager_to_lazy.get(arg, arg) for arg in args]
        self._eager_to_lazy[result] = reflect(cls, *lazy_args)
        return result

    def __enter__(self):
        self.tape = []
        self._old_interpretation = interpreter._INTERPRETATION
        interpreter.set_interpretation(self)
        return self

    def __exit__(self, *args):
        interpreter.set_interpretation(self._old_interpretation)
        self._old_interpretation = None

    def adjoint(self, sum_op, bin_op, root, targets=None):

        zero = to_funsor(ops.UNITS[sum_op])
        one = to_funsor(ops.UNITS[bin_op])
        adjoint_values = defaultdict(lambda: zero)
        adjoint_values[root] = one

        reached_root = False
        while self.tape:
            output, fn, inputs = self.tape.pop()
            if not reached_root:
                if output is root:
                    reached_root = True
                else:
                    continue

            # reverse the effects of alpha-renaming
            with interpretation(reflect):

                lazy_output = self._eager_to_lazy[output]
                lazy_fn = type(lazy_output)
                lazy_inputs = lazy_output._ast_values
                # TODO abstract this into a helper function
                # FIXME make lazy_output linear instead of quadratic in the size of the tape
                lazy_other_subs = tuple(
                    (name, to_funsor(name.split("__BOUND")[0], domain))
                    for name, domain in lazy_output.inputs.items()
                    if "__BOUND" in name
                )
                lazy_inputs = _alpha_unmangle(
                    substitute(lazy_fn(*lazy_inputs), lazy_other_subs)
                )
                lazy_output = type(lazy_output)(
                    *_alpha_unmangle(substitute(lazy_output, lazy_other_subs))
                )

                other_subs = tuple(
                    (name, to_funsor(name.split("__BOUND")[0], domain))
                    for name, domain in output.inputs.items()
                    if "__BOUND" in name
                )
                inputs = _alpha_unmangle(substitute(fn(*inputs), other_subs))
                output = type(output)(*_alpha_unmangle(substitute(output, other_subs)))

                self._eager_to_lazy[output] = lazy_output

            in_adjs = adjoint_ops(fn, sum_op, bin_op, adjoint_values[output], *inputs)
            out_agg_vars = adjoint_values[output].input_vars - root.input_vars
            for v, adjv in in_adjs:
                agg_vars = out_agg_vars & (adjv.input_vars - v.input_vars)
                adjoint_values[v] = sum_op(
                    adjoint_values[v], adjv.reduce(sum_op, agg_vars)
                )

        result = defaultdict(lambda: zero)
        for key, value in adjoint_values.items():
            lazy_key = self._eager_to_lazy.get(key, key)
            result[lazy_key] = value

        if targets is None:
            return result
        return {target: result[target] for target in targets}


def adjoint(sum_op, bin_op, expr):
    with AdjointTape() as tape:
        # TODO fix traversal order in AdjointTape instead of using stack_reinterpret
        root = stack_reinterpret(expr)
    return tape.adjoint(sum_op, bin_op, root)


# logaddexp/add
def _fail_default(*args):
    raise NotImplementedError("Should not be here! {}".format(args))


adjoint_ops = KeyedRegistry(default=_fail_default)
if instrument.DEBUG:
    adjoint_ops_register = adjoint_ops.register
    adjoint_ops.register = lambda *args: lambda fn: adjoint_ops_register(*args)(
        instrument.debug_logged(fn)
    )


@adjoint_ops.register(
    Binary, AssociativeOp, AssociativeOp, Funsor, AssociativeOp, Funsor, Funsor
)
def adjoint_binary(adj_sum_op, adj_prod_op, out_adj, op, lhs, rhs):
    if op is adj_prod_op:
        lhs_adj = adj_prod_op(out_adj, rhs)
        rhs_adj = adj_prod_op(out_adj, lhs)
        return ((lhs, lhs_adj), (rhs, rhs_adj))
    elif op is adj_sum_op:
        return ((lhs, out_adj), (rhs, out_adj))
    raise ValueError("should not be here!")


@adjoint_ops.register(
    Reduce, AssociativeOp, AssociativeOp, Funsor, AssociativeOp, Funsor, frozenset
)
def adjoint_reduce(adj_sum_op, adj_prod_op, out_adj, op, arg, reduced_vars):
    if op is adj_sum_op:
        return ((arg, out_adj),)
    elif op is adj_prod_op:  # plate!
        out = arg.reduce(adj_prod_op, reduced_vars)
        return (
            (
                arg,
                adj_prod_op(
                    out_adj, Binary(ops.PRODUCT_INVERSES[adj_prod_op], out, arg)
                ),
            ),
        )
    raise ValueError("should not be here!")


@adjoint_ops.register(
    Contraction,
    AssociativeOp,
    AssociativeOp,
    Funsor,
    AssociativeOp,
    AssociativeOp,
    frozenset,
    Funsor,
)
def adjoint_contract_unary(
    adj_sum_op, adj_prod_op, out_adj, sum_op, prod_op, reduced_vars, arg
):
    return adjoint_reduce(adj_sum_op, adj_prod_op, out_adj, sum_op, arg, reduced_vars)


@adjoint_ops.register(
    Contraction,
    AssociativeOp,
    AssociativeOp,
    Funsor,
    AssociativeOp,
    AssociativeOp,
    frozenset,
    tuple,
)
def adjoint_contract_generic(
    adj_sum_op, adj_prod_op, out_adj, sum_op, prod_op, reduced_vars, terms
):
    assert len(terms) == 1 or len(terms) == 2
    return adjoint_ops(
        Contraction,
        adj_sum_op,
        adj_prod_op,
        out_adj,
        sum_op,
        prod_op,
        reduced_vars,
        *terms
    )


@adjoint_ops.register(
    Contraction,
    AssociativeOp,
    AssociativeOp,
    Funsor,
    AssociativeOp,
    AssociativeOp,
    frozenset,
    Funsor,
    Funsor,
)
def adjoint_contract(
    adj_sum_op, adj_prod_op, out_adj, sum_op, prod_op, reduced_vars, lhs, rhs
):
    if prod_op is adj_prod_op and sum_op in (nullop, adj_sum_op):
        lhs_adj = adj_prod_op(out_adj, rhs)
        rhs_adj = adj_prod_op(lhs, out_adj)
        return ((lhs, lhs_adj), (rhs, rhs_adj))

    elif prod_op is adj_sum_op:
        if reduced_vars:
            raise NotImplementedError("TODO implement sum Contraction")
        return ((lhs, out_adj), (rhs, out_adj))

    raise ValueError("should not be here!")


@adjoint_ops.register(Cat, AssociativeOp, AssociativeOp, Funsor, str, tuple, str)
def adjoint_cat(adj_sum_op, adj_prod_op, out_adj, name, parts, part_name):
    in_adjs = []
    start = 0
    size = sum(part.inputs[part_name].dtype for part in parts)
    for i, part in enumerate(parts):
        if part_name in out_adj.inputs:
            in_adjs.append(
                (
                    part,
                    out_adj(
                        **{
                            name: Slice(
                                name,
                                start,
                                start + part.inputs[part_name].dtype,
                                1,
                                size,
                            )
                        }
                    ),
                )
            )
            start += part.inputs[part_name].dtype
        else:
            in_adjs.append(
                (
                    part,
                    adj_prod_op(
                        out_adj, Binary(ops.PRODUCT_INVERSES[adj_prod_op], part, part)
                    ),
                )
            )
    return tuple(in_adjs)


@adjoint_ops.register(
    Subs, AssociativeOp, AssociativeOp, (Number, Tensor), Tensor, tuple
)
def adjoint_subs_tensor(adj_sum_op, adj_prod_op, out_adj, arg, subs):

    assert all(
        isinstance(v, (Variable, Number, Tensor, Slice)) for k, v in subs
    ), "only affine substitution can be transposed"

    # invert renaming
    renames = tuple((v.name, k) for k, v in subs if isinstance(v, Variable))
    arg_adj = Subs(out_adj, renames)

    # inverting advanced indexing
    slices = tuple((k, v) for k, v in subs if not isinstance(v, Variable))

    # TODO avoid reifying these zero/one tensors by using symbolic constants
    # zero for things that weren't sliced away
    zeros_like_out = Subs(
        Tensor(
            ops.full_like(arg.data, ops.UNITS[adj_sum_op]),
            arg.inputs.copy(),
            arg.output.dtype,
        ),
        slices,
    )
    # FIXME this broadcasting is unnecessary
    arg_adj = adj_sum_op(arg_adj, zeros_like_out)

    # zero for things that were sliced away
    # TODO is this broadcast also unnecessary?
    zeros_like_arg = Tensor(
        ops.full_like(arg.data, ops.UNITS[adj_sum_op]),
        arg.inputs.copy(),
        arg.output.dtype,
    )
    arg_adj = _scatter(arg_adj, zeros_like_arg, slices)

    return ((arg, arg_adj),)


def _scatter(src, res, subs):
    # inverse of advanced indexing
    # TODO check types of subs, in case some logic from eager_subs was accidentally left out?

    # use advanced indexing logic copied from Tensor.eager_subs:

    # materialize after checking for renaming case
    subs = OrderedDict((k, res.materialize(v)) for k, v in subs)

    # Compute result shapes.
    inputs = OrderedDict()
    for k, domain in res.inputs.items():
        inputs[k] = domain

    # Construct a dict with each input's positional dim,
    # counting from the right so as to support broadcasting.
    total_size = len(inputs) + len(res.output.shape)  # Assumes only scalar indices.
    new_dims = {}
    for k, domain in inputs.items():
        assert not domain.shape
        new_dims[k] = len(new_dims) - total_size

    # Use advanced indexing to construct a simultaneous substitution.
    index = []
    for k, domain in res.inputs.items():
        if k in subs:
            v = subs.get(k)
            if isinstance(v, Number):
                index.append(int(v.data))
            else:
                # Permute and expand v.data to end up at new_dims.
                assert isinstance(v, Tensor)
                v = v.align(tuple(k2 for k2 in inputs if k2 in v.inputs))
                assert isinstance(v, Tensor)
                v_shape = [1] * total_size
                for k2, size in zip(v.inputs, v.data.shape):
                    v_shape[new_dims[k2]] = size
                index.append(v.data.reshape(tuple(v_shape)))
        else:
            # Construct a [:] slice for this preserved input.
            offset_from_right = -1 - new_dims[k]
            index.append(
                ops.new_arange(res.data, domain.dtype).reshape(
                    (-1,) + (1,) * offset_from_right
                )
            )

    # Construct a [:] slice for the output.
    for i, size in enumerate(res.output.shape):
        offset_from_right = len(res.output.shape) - i - 1
        index.append(
            ops.new_arange(res.data, size).reshape((-1,) + (1,) * offset_from_right)
        )

    # the only difference from Tensor.eager_subs is here:
    # instead of indexing the rhs (lhs = rhs[index]), we index the lhs (lhs[index] = rhs)

    # unsqueeze to make broadcasting work
    src_inputs, src_data = src.inputs.copy(), src.data
    for k, v in res.inputs.items():
        if k not in src.inputs and isinstance(subs[k], Number):
            src_inputs[k] = Bint[1]
            src_data = src_data.unsqueeze(-1 - len(src.output.shape))
    src = Tensor(src_data, src_inputs, src.output.dtype).align(tuple(res.inputs.keys()))

    # TODO refactor to scatter_add to support non-injective substitution
    # TODO add and test ops.scatter_add
    # data = ops.scatter_add(res.data, tuple(index), src.data)

    data = res.data
    data[tuple(index)] = src.data

    return Tensor(data, inputs, res.dtype)


@adjoint_ops.register(
    Subs, ops.LogaddexpOp, ops.AddOp, GaussianMixture, GaussianMixture, tuple
)
def adjoint_subs_gaussianmixture_gaussianmixture(
    adj_sum_op, adj_prod_op, out_adj, arg, subs
):

    if any(v.dtype == "real" and not isinstance(v, Variable) for k, v in subs):
        raise NotImplementedError(
            "TODO implement adjoint for substitution into Gaussian real variable"
        )

    # invert renaming
    renames = tuple((v.name, k) for k, v in subs if isinstance(v, Variable))
    out_adj = Subs(out_adj, renames)

    # inverting advanced indexing
    slices = tuple((k, v) for k, v in subs if not isinstance(v, Variable))

    assert len(slices + renames) == len(subs)

    in_adj_discrete = adjoint_ops(
        Subs, adj_sum_op, adj_prod_op, out_adj.terms[0], arg.terms[0], subs
    )[0][1]

    arg_int_inputs = OrderedDict(
        (k, v) for k, v in arg.inputs.items() if v.dtype != "real"
    )
    out_adj_int_inputs = OrderedDict(
        (k, v) for k, v in out_adj.inputs.items() if v.dtype != "real"
    )

    arg_real_inputs = OrderedDict(
        (k, v) for k, v in arg.inputs.items() if v.dtype == "real"
    )

    align_inputs = OrderedDict(
        (k, v) for k, v in out_adj.terms[1].inputs.items() if v.dtype != "real"
    )
    align_inputs.update(arg_real_inputs)
    out_adj_info_vec, out_adj_precision = align_gaussian(align_inputs, out_adj.terms[1])

    in_adj_info_vec = adjoint_ops(
        Subs,
        adj_sum_op,
        adj_prod_op,  # ops.add, ops.mul,
        Tensor(out_adj_info_vec, out_adj_int_inputs),
        Tensor(arg.terms[1].info_vec, arg_int_inputs),
        slices,
    )[0][1]

    in_adj_precision = adjoint_ops(
        Subs,
        adj_sum_op,
        adj_prod_op,  # ops.add, ops.mul,
        Tensor(out_adj_precision, out_adj_int_inputs),
        Tensor(arg.terms[1].precision, arg_int_inputs),
        slices,
    )[0][1]

    assert isinstance(in_adj_info_vec, Tensor)
    assert isinstance(in_adj_precision, Tensor)

    in_adj_gaussian = Gaussian(
        in_adj_info_vec.data, in_adj_precision.data, arg.inputs.copy()
    )

    in_adj = in_adj_gaussian + in_adj_discrete
    return ((arg, in_adj),)


@adjoint_ops.register(
    Subs, ops.LogaddexpOp, ops.AddOp, Gaussian, GaussianMixture, tuple
)
def adjoint_subs_gaussianmixture_discrete(adj_sum_op, adj_prod_op, out_adj, arg, subs):

    if any(v.dtype == "real" and not isinstance(v, Variable) for k, v in subs):
        raise NotImplementedError(
            "TODO implement adjoint for substitution into Gaussian real variable"
        )

    out_adj_int_inputs = OrderedDict(
        (k, v) for k, v in out_adj.inputs.items() if v.dtype != "real"
    )
    out_adj_ = out_adj + Tensor(
        out_adj.info_vec.new_zeros(out_adj.info_vec.shape[:-1]), out_adj_int_inputs
    )
    return adjoint_ops(Subs, adj_sum_op, adj_prod_op, out_adj_, arg, subs)


@adjoint_ops.register(
    Subs, ops.LogaddexpOp, ops.AddOp, (GaussianMixture, Gaussian), Gaussian, tuple
)
def adjoint_subs_gaussian_gaussian(adj_sum_op, adj_prod_op, out_adj, arg, subs):

    if any(v.dtype == "real" and not isinstance(v, Variable) for k, v in subs):
        raise NotImplementedError(
            "TODO implement adjoint for substitution into Gaussian real variable"
        )

    arg_int_inputs = OrderedDict(
        (k, v) for k, v in arg.inputs.items() if v.dtype != "real"
    )
    arg_ = arg + Tensor(arg.info_vec.new_zeros(arg.info_vec.shape[:-1]), arg_int_inputs)
    return (
        (arg, adjoint_ops(Subs, adj_sum_op, adj_prod_op, out_adj, arg_, subs)[0][1]),
    )


@adjoint_ops.register(
    Subs, ops.LogaddexpOp, ops.AddOp, (Number, Tensor), GaussianMixture, tuple
)
def adjoint_subs_gaussianmixture_discrete(adj_sum_op, adj_prod_op, out_adj, arg, subs):

    if any(v.dtype == "real" and not isinstance(v, Variable) for k, v in subs):
        raise NotImplementedError(
            "TODO implement adjoint for substitution into Gaussian real variable"
        )

    # invert renaming
    renames = tuple((v.name, k) for k, v in subs if isinstance(v, Variable))
    out_adj = Subs(out_adj, renames)

    # inverting advanced indexing
    slices = tuple((k, v) for k, v in subs if not isinstance(v, Variable))

    arg_int_inputs = OrderedDict(
        (k, v) for k, v in arg.inputs.items() if v.dtype != "real"
    )

    zeros_like_out = Subs(
        Tensor(
            arg.terms[1].info_vec.new_full(
                arg.terms[1].info_vec.shape[:-1], ops.UNITS[adj_prod_op]
            ),
            arg_int_inputs,
        ),
        slices,
    )
    out_adj = adj_prod_op(out_adj, zeros_like_out)

    in_adj_discrete = adjoint_ops(
        Subs, adj_sum_op, adj_prod_op, out_adj, arg.terms[0], subs
    )[0][1]

    # invert the slicing for the Gaussian term even though the message does not affect the values
    in_adj_info_vec = adjoint_ops(
        Subs,
        adj_sum_op,
        adj_prod_op,  # ops.add, ops.mul,
        zeros_like_out,
        Tensor(arg.terms[1].info_vec, arg_int_inputs),
        slices,
    )[0][1]

    in_adj_precision = adjoint_ops(
        Subs,
        adj_sum_op,
        adj_prod_op,  # ops.add, ops.mul,
        zeros_like_out,
        Tensor(arg.terms[1].precision, arg_int_inputs),
        slices,
    )[0][1]

    assert isinstance(in_adj_info_vec, Tensor)
    assert isinstance(in_adj_precision, Tensor)

    in_adj_gaussian = Gaussian(
        in_adj_info_vec.data, in_adj_precision.data, arg.inputs.copy()
    )

    in_adj = in_adj_gaussian + in_adj_discrete
    return ((arg, in_adj),)<|MERGE_RESOLUTION|>--- conflicted
+++ resolved
@@ -3,13 +3,8 @@
 
 from collections import OrderedDict, defaultdict
 
-<<<<<<< HEAD
-import funsor.interpreter as interpreter
-import funsor.ops as ops
-=======
 import numpy as np
 
->>>>>>> 809ea549
 from funsor.cnf import Contraction, GaussianMixture, nullop
 from funsor.domains import Bint
 from funsor.gaussian import Gaussian, align_gaussian
@@ -30,11 +25,8 @@
     substitute,
     to_funsor,
 )
-<<<<<<< HEAD
-=======
 
 from . import instrument, interpreter, ops
->>>>>>> 809ea549
 
 
 def _alpha_unmangle(expr):
