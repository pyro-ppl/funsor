# Copyright Contributors to the Pyro project.
# SPDX-License-Identifier: Apache-2.0

from collections import OrderedDict, defaultdict

import numpy as np

from funsor.cnf import Contraction, GaussianMixture, nullop
from funsor.domains import Bint
from funsor.gaussian import Gaussian, align_gaussian
<<<<<<< HEAD
from funsor.interpreter import interpretation, stack_reinterpret
=======
from funsor.interpretations import Interpretation
>>>>>>> 5b3d4a17
from funsor.ops import AssociativeOp
from funsor.registry import KeyedRegistry
from funsor.tensor import Tensor
from funsor.terms import (
    Binary,
    Cat,
    Funsor,
    Number,
    Reduce,
    Scatter,
    Slice,
    Subs,
    Variable,
    reflect,
    substitute,
    to_funsor,
)

from . import instrument, interpreter, ops


def _alpha_unmangle(expr):
    alpha_subs = {
        name: name.split("__BOUND")[0] for name in expr.bound if "__BOUND" in name
    }
    if not alpha_subs:
        return tuple(expr._ast_values)

    return expr._alpha_convert(alpha_subs)


class AdjointTape(Interpretation):
    def __init__(self):
        super().__init__("adjoint")
        self.tape = []
        self._old_interpretation = None
        self._eager_to_lazy = {}

    def interpret(self, cls, *args):
        if cls in adjoint_ops:  # atomic op, don't trace internals
            with self._old_interpretation:
                result = cls(*args)
            self.tape.append((result, cls, args))
        else:
<<<<<<< HEAD
            result = self._old_interpretation(cls, *args)
        lazy_args = [self._eager_to_lazy.get(arg, arg) for arg in args]
        self._eager_to_lazy[result] = reflect(cls, *lazy_args)
=======
            result = self._old_interpretation.interpret(cls, *args)
>>>>>>> 5b3d4a17
        return result

    def __enter__(self):
        self.tape = []
        self._old_interpretation = interpreter.get_interpretation()
        return super().__enter__()

    def adjoint(self, sum_op, bin_op, root, targets=None):

        zero = to_funsor(ops.UNITS[sum_op])
        one = to_funsor(ops.UNITS[bin_op])
        adjoint_values = defaultdict(lambda: zero)
        adjoint_values[root] = one

        reached_root = False
        while self.tape:
            output, fn, inputs = self.tape.pop()
            if not reached_root:
                if output is root:
                    reached_root = True
                else:
                    continue

            # reverse the effects of alpha-renaming
<<<<<<< HEAD
            with interpretation(reflect):

                lazy_output = self._eager_to_lazy[output]
                lazy_fn = type(lazy_output)
                lazy_inputs = lazy_output._ast_values
                # TODO abstract this into a helper function
                # FIXME make lazy_output linear instead of quadratic in the size of the tape
                lazy_other_subs = tuple(
                    (name, to_funsor(name.split("__BOUND")[0], domain))
                    for name, domain in lazy_output.inputs.items()
                    if "__BOUND" in name
                )
                lazy_inputs = _alpha_unmangle(
                    substitute(lazy_fn(*lazy_inputs), lazy_other_subs)
                )
                lazy_output = type(lazy_output)(
                    *_alpha_unmangle(substitute(lazy_output, lazy_other_subs))
                )

=======
            with reflect:
>>>>>>> 5b3d4a17
                other_subs = tuple(
                    (name, to_funsor(name.split("__BOUND")[0], domain))
                    for name, domain in output.inputs.items()
                    if "__BOUND" in name
                )
                inputs = _alpha_unmangle(substitute(fn(*inputs), other_subs))
                output = type(output)(*_alpha_unmangle(substitute(output, other_subs)))

                self._eager_to_lazy[output] = lazy_output

            in_adjs = adjoint_ops(fn, sum_op, bin_op, adjoint_values[output], *inputs)
            out_agg_vars = adjoint_values[output].input_vars - root.input_vars
            for v, adjv in in_adjs:
                agg_vars = out_agg_vars & (adjv.input_vars - v.input_vars)
                adjoint_values[v] = sum_op(
                    adjoint_values[v], adjv.reduce(sum_op, agg_vars)
                )

        result = defaultdict(lambda: zero)
        for key, value in adjoint_values.items():
            lazy_key = self._eager_to_lazy.get(key, key)
            result[lazy_key] = value

        if targets is None:
            return result
        return {target: result[target] for target in targets}


def adjoint(sum_op, bin_op, expr):
    with AdjointTape() as tape:
        # TODO fix traversal order in AdjointTape instead of using stack_reinterpret
        root = stack_reinterpret(expr)
    return tape.adjoint(sum_op, bin_op, root)


# logaddexp/add
def _fail_default(*args):
    raise NotImplementedError("Should not be here! {}".format(args))


adjoint_ops = KeyedRegistry(default=_fail_default)
if instrument.DEBUG:
    adjoint_ops_register = adjoint_ops.register
    adjoint_ops.register = lambda *args: lambda fn: adjoint_ops_register(*args)(
        instrument.debug_logged(fn)
    )


@adjoint_ops.register(
    Binary, AssociativeOp, AssociativeOp, Funsor, AssociativeOp, Funsor, Funsor
)
def adjoint_binary(adj_sum_op, adj_prod_op, out_adj, op, lhs, rhs):
    if op is adj_prod_op:
        lhs_adj = adj_prod_op(out_adj, rhs)
        rhs_adj = adj_prod_op(out_adj, lhs)
        return ((lhs, lhs_adj), (rhs, rhs_adj))
    elif op is adj_sum_op:
        return ((lhs, out_adj), (rhs, out_adj))
    raise ValueError("should not be here!")


@adjoint_ops.register(
    Reduce, AssociativeOp, AssociativeOp, Funsor, AssociativeOp, Funsor, frozenset
)
<<<<<<< HEAD
def adjoint_reduce(adj_sum_op, adj_prod_op, out_adj, op, arg, reduced_vars):
    if op is adj_sum_op:
        return ((arg, out_adj),)
    elif op is adj_prod_op:  # plate!
        out = arg.reduce(adj_prod_op, reduced_vars)
        return (
            (
                arg,
                adj_prod_op(
                    out_adj, Binary(ops.PRODUCT_INVERSES[adj_prod_op], out, arg)
                ),
            ),
        )
    raise ValueError("should not be here!")
=======
def adjoint_reduce(adj_redop, adj_binop, out_adj, op, arg, reduced_vars):
    assert adj_binop is op or (op, adj_binop) in ops.DISTRIBUTIVE_OPS

    if op is adj_redop:
        # XXX using a hack to simulate "expand"
        return {
            arg: adj_binop(out_adj, Binary(ops.BINARY_INVERSES[adj_binop], arg, arg))
        }
    elif op is adj_binop:  # plate!
        out = arg.reduce(op, reduced_vars)
        return {arg: adj_binop(out_adj, Binary(ops.BINARY_INVERSES[op], out, arg))}
>>>>>>> 5b3d4a17


@adjoint_ops.register(
    Contraction,
    AssociativeOp,
    AssociativeOp,
    Funsor,
    AssociativeOp,
    AssociativeOp,
    frozenset,
    Funsor,
)
def adjoint_contract_unary(
    adj_sum_op, adj_prod_op, out_adj, sum_op, prod_op, reduced_vars, arg
):
    return adjoint_reduce(adj_sum_op, adj_prod_op, out_adj, sum_op, arg, reduced_vars)


@adjoint_ops.register(
    Contraction,
    AssociativeOp,
    AssociativeOp,
    Funsor,
    AssociativeOp,
    AssociativeOp,
    frozenset,
    tuple,
)
def adjoint_contract_generic(
    adj_sum_op, adj_prod_op, out_adj, sum_op, prod_op, reduced_vars, terms
):
    assert len(terms) == 1 or len(terms) == 2
    return adjoint_ops(
        Contraction,
        adj_sum_op,
        adj_prod_op,
        out_adj,
        sum_op,
        prod_op,
        reduced_vars,
        *terms
    )


@adjoint_ops.register(
    Contraction,
    AssociativeOp,
    AssociativeOp,
    Funsor,
    AssociativeOp,
    AssociativeOp,
    frozenset,
    Funsor,
    Funsor,
)
def adjoint_contract(
    adj_sum_op, adj_prod_op, out_adj, sum_op, prod_op, reduced_vars, lhs, rhs
):
    if prod_op is adj_prod_op and sum_op in (nullop, adj_sum_op):
        lhs_adj = adj_prod_op(out_adj, rhs)
        rhs_adj = adj_prod_op(lhs, out_adj)
        return ((lhs, lhs_adj), (rhs, rhs_adj))

    elif prod_op is adj_sum_op:
        if reduced_vars:
            raise NotImplementedError("TODO implement sum Contraction")
        return ((lhs, out_adj), (rhs, out_adj))

    raise ValueError("should not be here!")


@adjoint_ops.register(Cat, AssociativeOp, AssociativeOp, Funsor, str, tuple, str)
def adjoint_cat(adj_sum_op, adj_prod_op, out_adj, name, parts, part_name):
    in_adjs = []
    start = 0
    size = sum(part.inputs[part_name].dtype for part in parts)
    for i, part in enumerate(parts):
        if part_name in out_adj.inputs:
            in_adjs.append(
                (
                    part,
                    out_adj(
                        **{
                            name: Slice(
                                name,
                                start,
                                start + part.inputs[part_name].dtype,
                                1,
                                size,
                            )
                        }
                    ),
                )
            )
            start += part.inputs[part_name].dtype
        else:
<<<<<<< HEAD
            in_adjs.append(
                (
                    part,
                    adj_prod_op(
                        out_adj, Binary(ops.PRODUCT_INVERSES[adj_prod_op], part, part)
                    ),
                )
=======
            in_adjs[part] = adj_binop(
                out_adj, Binary(ops.BINARY_INVERSES[adj_binop], part, part)
>>>>>>> 5b3d4a17
            )
    return tuple(in_adjs)


@adjoint_ops.register(Subs, AssociativeOp, AssociativeOp, Funsor, Funsor, tuple)
def adjoint_subs(adj_sum_op, adj_prod_op, out_adj, arg, subs):
    return ((arg, Scatter(adj_sum_op, subs, out_adj)),)


@adjoint_ops.register(
    Scatter,
    AssociativeOp,
    AssociativeOp,
    Funsor,
    AssociativeOp,
    tuple,
    Funsor,
)
def adjoint_scatter(adj_sum_op, adj_prod_op, out_adj, op, subs, source):
    return ((source, out_adj(**dict(subs))),)


def _scatter(src, res, subs):
    # inverse of advanced indexing
    # TODO check types of subs, in case some logic from eager_subs was accidentally left out?

    # use advanced indexing logic copied from Tensor.eager_subs:

    # materialize after checking for renaming case
    subs = OrderedDict((k, res.materialize(v)) for k, v in subs)

    # Compute result shapes.
    inputs = OrderedDict()
    for k, domain in res.inputs.items():
        inputs[k] = domain

    # Construct a dict with each input's positional dim,
    # counting from the right so as to support broadcasting.
    total_size = len(inputs) + len(res.output.shape)  # Assumes only scalar indices.
    new_dims = {}
    for k, domain in inputs.items():
        assert not domain.shape
        new_dims[k] = len(new_dims) - total_size

    # Use advanced indexing to construct a simultaneous substitution.
    index = []
    for k, domain in res.inputs.items():
        if k in subs:
            v = subs.get(k)
            if isinstance(v, Number):
                index.append(int(v.data))
            else:
                # Permute and expand v.data to end up at new_dims.
                assert isinstance(v, Tensor)
                v = v.align(tuple(k2 for k2 in inputs if k2 in v.inputs))
                assert isinstance(v, Tensor)
                v_shape = [1] * total_size
                for k2, size in zip(v.inputs, v.data.shape):
                    v_shape[new_dims[k2]] = size
                index.append(v.data.reshape(tuple(v_shape)))
        else:
            # Construct a [:] slice for this preserved input.
            offset_from_right = -1 - new_dims[k]
            index.append(
                ops.new_arange(res.data, domain.dtype).reshape(
                    (-1,) + (1,) * offset_from_right
                )
            )

    # Construct a [:] slice for the output.
    for i, size in enumerate(res.output.shape):
        offset_from_right = len(res.output.shape) - i - 1
        index.append(
            ops.new_arange(res.data, size).reshape((-1,) + (1,) * offset_from_right)
        )

    # the only difference from Tensor.eager_subs is here:
    # instead of indexing the rhs (lhs = rhs[index]), we index the lhs (lhs[index] = rhs)

    # unsqueeze to make broadcasting work
    src_inputs, src_data = src.inputs.copy(), src.data
    for k, v in res.inputs.items():
        if k not in src.inputs and isinstance(subs[k], Number):
            src_inputs[k] = Bint[1]
            src_data = src_data.unsqueeze(-1 - len(src.output.shape))
    src = Tensor(src_data, src_inputs, src.output.dtype).align(tuple(res.inputs.keys()))

    # TODO refactor to scatter_add to support non-injective substitution
    # TODO add and test ops.scatter_add
    # data = ops.scatter_add(res.data, tuple(index), src.data)

    data = res.data
    data[tuple(index)] = src.data

    return Tensor(data, inputs, res.dtype)


@adjoint_ops.register(
    Subs, ops.LogaddexpOp, ops.AddOp, GaussianMixture, GaussianMixture, tuple
)
def adjoint_subs_gaussianmixture_gaussianmixture(
    adj_sum_op, adj_prod_op, out_adj, arg, subs
):

    if any(v.dtype == "real" and not isinstance(v, Variable) for k, v in subs):
        raise NotImplementedError(
            "TODO implement adjoint for substitution into Gaussian real variable"
        )

    # invert renaming
    renames = tuple((v.name, k) for k, v in subs if isinstance(v, Variable))
    out_adj = Subs(out_adj, renames)

    # inverting advanced indexing
    slices = tuple((k, v) for k, v in subs if not isinstance(v, Variable))

    assert len(slices + renames) == len(subs)

    in_adj_discrete = adjoint_ops(
        Subs, adj_sum_op, adj_prod_op, out_adj.terms[0], arg.terms[0], subs
    )[0][1]

    arg_int_inputs = OrderedDict(
        (k, v) for k, v in arg.inputs.items() if v.dtype != "real"
    )
    out_adj_int_inputs = OrderedDict(
        (k, v) for k, v in out_adj.inputs.items() if v.dtype != "real"
    )

    arg_real_inputs = OrderedDict(
        (k, v) for k, v in arg.inputs.items() if v.dtype == "real"
    )

    align_inputs = OrderedDict(
        (k, v) for k, v in out_adj.terms[1].inputs.items() if v.dtype != "real"
    )
    align_inputs.update(arg_real_inputs)
    out_adj_info_vec, out_adj_precision = align_gaussian(align_inputs, out_adj.terms[1])

    in_adj_info_vec = adjoint_ops(
        Subs,
        adj_sum_op,
        adj_prod_op,  # ops.add, ops.mul,
        Tensor(out_adj_info_vec, out_adj_int_inputs),
        Tensor(arg.terms[1].info_vec, arg_int_inputs),
        slices,
    )[0][1]

    in_adj_precision = adjoint_ops(
        Subs,
        adj_sum_op,
        adj_prod_op,  # ops.add, ops.mul,
        Tensor(out_adj_precision, out_adj_int_inputs),
        Tensor(arg.terms[1].precision, arg_int_inputs),
        slices,
    )[0][1]

    assert isinstance(in_adj_info_vec, Tensor)
    assert isinstance(in_adj_precision, Tensor)

    in_adj_gaussian = Gaussian(
        in_adj_info_vec.data, in_adj_precision.data, arg.inputs.copy()
    )

    in_adj = in_adj_gaussian + in_adj_discrete
    return ((arg, in_adj),)


@adjoint_ops.register(
    Subs, ops.LogaddexpOp, ops.AddOp, Gaussian, GaussianMixture, tuple
)
def adjoint_subs_gaussianmixture_discrete(adj_sum_op, adj_prod_op, out_adj, arg, subs):

    if any(v.dtype == "real" and not isinstance(v, Variable) for k, v in subs):
        raise NotImplementedError(
            "TODO implement adjoint for substitution into Gaussian real variable"
        )

    out_adj_int_inputs = OrderedDict(
        (k, v) for k, v in out_adj.inputs.items() if v.dtype != "real"
    )
    out_adj_ = out_adj + Tensor(
        out_adj.info_vec.new_zeros(out_adj.info_vec.shape[:-1]), out_adj_int_inputs
    )
    return adjoint_ops(Subs, adj_sum_op, adj_prod_op, out_adj_, arg, subs)


@adjoint_ops.register(
    Subs, ops.LogaddexpOp, ops.AddOp, (GaussianMixture, Gaussian), Gaussian, tuple
)
def adjoint_subs_gaussian_gaussian(adj_sum_op, adj_prod_op, out_adj, arg, subs):

    if any(v.dtype == "real" and not isinstance(v, Variable) for k, v in subs):
        raise NotImplementedError(
            "TODO implement adjoint for substitution into Gaussian real variable"
        )

    arg_int_inputs = OrderedDict(
        (k, v) for k, v in arg.inputs.items() if v.dtype != "real"
    )
    arg_ = arg + Tensor(arg.info_vec.new_zeros(arg.info_vec.shape[:-1]), arg_int_inputs)
    return (
        (arg, adjoint_ops(Subs, adj_sum_op, adj_prod_op, out_adj, arg_, subs)[0][1]),
    )


@adjoint_ops.register(
    Subs, ops.LogaddexpOp, ops.AddOp, (Number, Tensor), GaussianMixture, tuple
)
def adjoint_subs_gaussianmixture_discrete(adj_sum_op, adj_prod_op, out_adj, arg, subs):

    if any(v.dtype == "real" and not isinstance(v, Variable) for k, v in subs):
        raise NotImplementedError(
            "TODO implement adjoint for substitution into Gaussian real variable"
        )

    # invert renaming
    renames = tuple((v.name, k) for k, v in subs if isinstance(v, Variable))
    out_adj = Subs(out_adj, renames)

    # inverting advanced indexing
    slices = tuple((k, v) for k, v in subs if not isinstance(v, Variable))

    arg_int_inputs = OrderedDict(
        (k, v) for k, v in arg.inputs.items() if v.dtype != "real"
    )

    zeros_like_out = Subs(
        Tensor(
            arg.terms[1].info_vec.new_full(
                arg.terms[1].info_vec.shape[:-1], ops.UNITS[adj_prod_op]
            ),
            arg_int_inputs,
        ),
        slices,
    )
    out_adj = adj_prod_op(out_adj, zeros_like_out)

    in_adj_discrete = adjoint_ops(
        Subs, adj_sum_op, adj_prod_op, out_adj, arg.terms[0], subs
    )[0][1]

    # invert the slicing for the Gaussian term even though the message does not affect the values
    in_adj_info_vec = adjoint_ops(
        Subs,
        adj_sum_op,
        adj_prod_op,  # ops.add, ops.mul,
        zeros_like_out,
        Tensor(arg.terms[1].info_vec, arg_int_inputs),
        slices,
    )[0][1]

    in_adj_precision = adjoint_ops(
        Subs,
        adj_sum_op,
        adj_prod_op,  # ops.add, ops.mul,
        zeros_like_out,
        Tensor(arg.terms[1].precision, arg_int_inputs),
        slices,
    )[0][1]

    assert isinstance(in_adj_info_vec, Tensor)
    assert isinstance(in_adj_precision, Tensor)

    in_adj_gaussian = Gaussian(
        in_adj_info_vec.data, in_adj_precision.data, arg.inputs.copy()
    )

    in_adj = in_adj_gaussian + in_adj_discrete
    return ((arg, in_adj),)<|MERGE_RESOLUTION|>--- conflicted
+++ resolved
@@ -8,11 +8,7 @@
 from funsor.cnf import Contraction, GaussianMixture, nullop
 from funsor.domains import Bint
 from funsor.gaussian import Gaussian, align_gaussian
-<<<<<<< HEAD
-from funsor.interpreter import interpretation, stack_reinterpret
-=======
-from funsor.interpretations import Interpretation
->>>>>>> 5b3d4a17
+from funsor.interpreter import Interpretation, stack_reinterpret
 from funsor.ops import AssociativeOp
 from funsor.registry import KeyedRegistry
 from funsor.tensor import Tensor
@@ -57,13 +53,9 @@
                 result = cls(*args)
             self.tape.append((result, cls, args))
         else:
-<<<<<<< HEAD
-            result = self._old_interpretation(cls, *args)
+            result = self._old_interpretation.interpret(cls, *args)
         lazy_args = [self._eager_to_lazy.get(arg, arg) for arg in args]
-        self._eager_to_lazy[result] = reflect(cls, *lazy_args)
-=======
-            result = self._old_interpretation.interpret(cls, *args)
->>>>>>> 5b3d4a17
+        self._eager_to_lazy[result] = reflect.interpret(cls, *lazy_args)
         return result
 
     def __enter__(self):
@@ -88,8 +80,7 @@
                     continue
 
             # reverse the effects of alpha-renaming
-<<<<<<< HEAD
-            with interpretation(reflect):
+            with reflect:
 
                 lazy_output = self._eager_to_lazy[output]
                 lazy_fn = type(lazy_output)
@@ -108,9 +99,6 @@
                     *_alpha_unmangle(substitute(lazy_output, lazy_other_subs))
                 )
 
-=======
-            with reflect:
->>>>>>> 5b3d4a17
                 other_subs = tuple(
                     (name, to_funsor(name.split("__BOUND")[0], domain))
                     for name, domain in output.inputs.items()
@@ -175,7 +163,6 @@
 @adjoint_ops.register(
     Reduce, AssociativeOp, AssociativeOp, Funsor, AssociativeOp, Funsor, frozenset
 )
-<<<<<<< HEAD
 def adjoint_reduce(adj_sum_op, adj_prod_op, out_adj, op, arg, reduced_vars):
     if op is adj_sum_op:
         return ((arg, out_adj),)
@@ -190,19 +177,6 @@
             ),
         )
     raise ValueError("should not be here!")
-=======
-def adjoint_reduce(adj_redop, adj_binop, out_adj, op, arg, reduced_vars):
-    assert adj_binop is op or (op, adj_binop) in ops.DISTRIBUTIVE_OPS
-
-    if op is adj_redop:
-        # XXX using a hack to simulate "expand"
-        return {
-            arg: adj_binop(out_adj, Binary(ops.BINARY_INVERSES[adj_binop], arg, arg))
-        }
-    elif op is adj_binop:  # plate!
-        out = arg.reduce(op, reduced_vars)
-        return {arg: adj_binop(out_adj, Binary(ops.BINARY_INVERSES[op], out, arg))}
->>>>>>> 5b3d4a17
 
 
 @adjoint_ops.register(
@@ -299,7 +273,6 @@
             )
             start += part.inputs[part_name].dtype
         else:
-<<<<<<< HEAD
             in_adjs.append(
                 (
                     part,
@@ -307,10 +280,6 @@
                         out_adj, Binary(ops.PRODUCT_INVERSES[adj_prod_op], part, part)
                     ),
                 )
-=======
-            in_adjs[part] = adj_binop(
-                out_adj, Binary(ops.BINARY_INVERSES[adj_binop], part, part)
->>>>>>> 5b3d4a17
             )
     return tuple(in_adjs)
 
