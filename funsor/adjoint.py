# Copyright Contributors to the Pyro project.
# SPDX-License-Identifier: Apache-2.0

from collections import OrderedDict, defaultdict

import numpy as np

from funsor.cnf import Contraction, GaussianMixture, nullop
from funsor.domains import Bint
from funsor.gaussian import Gaussian, align_gaussian
from funsor.interpreter import interpretation
from funsor.ops import AssociativeOp
from funsor.registry import KeyedRegistry
from funsor.tensor import Tensor
from funsor.terms import (
    Binary,
    Cat,
    Funsor,
    Number,
    Reduce,
    Slice,
    Subs,
    Variable,
    reflect,
    substitute,
    to_funsor,
)
<<<<<<< HEAD
=======

from . import instrument, interpreter, ops
>>>>>>> 155ad4c3


def _alpha_unmangle(expr):
    alpha_subs = {
        name: name.split("__BOUND")[0] for name in expr.bound if "__BOUND" in name
    }
    if not alpha_subs:
        return tuple(expr._ast_values)

    return expr._alpha_convert(alpha_subs)


class AdjointTape(object):
    def __init__(self):
        self.tape = []
        self._old_interpretation = None

    def __call__(self, cls, *args):
        if cls in adjoint_ops:  # atomic op, don't trace internals
            with interpretation(self._old_interpretation):
                result = cls(*args)
            self.tape.append((result, cls, args))
        else:
            result = self._old_interpretation(cls, *args)
        return result

    def __enter__(self):
        self.tape = []
        self._old_interpretation = interpreter._INTERPRETATION
        interpreter.set_interpretation(self)
        return self

    def __exit__(self, *args):
        interpreter.set_interpretation(self._old_interpretation)
        self._old_interpretation = None

    def adjoint(self, red_op, bin_op, root, targets):

        bin_unit = to_funsor(ops.UNITS[bin_op])
        adjoint_values = defaultdict(lambda: bin_unit)

        reached_root = False
        while self.tape:
            output, fn, inputs = self.tape.pop()
            if not reached_root:
                if output is root:
                    reached_root = True
                else:
                    continue

            # reverse the effects of alpha-renaming
            with interpretation(reflect):
                other_subs = tuple(
                    (name, to_funsor(name.split("__BOUND")[0], domain))
                    for name, domain in output.inputs.items()
                    if "__BOUND" in name
                )
                inputs = _alpha_unmangle(substitute(fn(*inputs), other_subs))
                output = type(output)(*_alpha_unmangle(substitute(output, other_subs)))

            in_adjs = adjoint_ops(fn, red_op, bin_op, adjoint_values[output], *inputs)
            for v, adjv in in_adjs.items():
                adjoint_values[v] = bin_op(adjoint_values[v], adjv)

        target_adjs = {}
        for v in targets:
            target_adjs[v] = adjoint_values[v]
            if not isinstance(v, Variable):
                target_adjs[v] = bin_op(target_adjs[v], v)

        return target_adjs


# logaddexp/add
def _fail_default(*args):
    raise NotImplementedError("Should not be here! {}".format(args))


adjoint_ops = KeyedRegistry(default=_fail_default)
if instrument.DEBUG:
    adjoint_ops_register = adjoint_ops.register
    adjoint_ops.register = lambda *args: lambda fn: adjoint_ops_register(*args)(
        instrument.debug_logged(fn)
    )


@adjoint_ops.register(
    Tensor,
    AssociativeOp,
    AssociativeOp,
    Funsor,
    (np.ndarray, np.generic),
    tuple,
    object,
)
def adjoint_tensor(adj_redop, adj_binop, out_adj, data, inputs, dtype):
    return {}


@adjoint_ops.register(
    Binary, AssociativeOp, AssociativeOp, Funsor, AssociativeOp, Funsor, Funsor
)
def adjoint_binary(adj_redop, adj_binop, out_adj, op, lhs, rhs):
    assert (adj_redop, op) in ops.DISTRIBUTIVE_OPS

    lhs_adj = op(out_adj, rhs).reduce(adj_redop, rhs.input_vars - lhs.input_vars)
    rhs_adj = op(out_adj, lhs).reduce(adj_redop, lhs.input_vars - rhs.input_vars)

    return {lhs: lhs_adj, rhs: rhs_adj}


@adjoint_ops.register(
    Reduce, AssociativeOp, AssociativeOp, Funsor, AssociativeOp, Funsor, frozenset
)
def adjoint_reduce(adj_redop, adj_binop, out_adj, op, arg, reduced_vars):
    assert adj_binop is op or (op, adj_binop) in ops.DISTRIBUTIVE_OPS

    if op is adj_redop:
        # XXX using a hack to simulate "expand"
        return {
            arg: adj_binop(out_adj, Binary(ops.PRODUCT_INVERSES[adj_binop], arg, arg))
        }
    elif op is adj_binop:  # plate!
        out = arg.reduce(op, reduced_vars)
        return {arg: adj_binop(out_adj, Binary(ops.PRODUCT_INVERSES[op], out, arg))}


@adjoint_ops.register(
    Contraction,
    AssociativeOp,
    AssociativeOp,
    Funsor,
    AssociativeOp,
    AssociativeOp,
    frozenset,
    Funsor,
)
def adjoint_contract_unary(
    adj_redop, adj_binop, out_adj, sum_op, prod_op, reduced_vars, arg
):
    return adjoint_reduce(adj_redop, adj_binop, out_adj, sum_op, arg, reduced_vars)


@adjoint_ops.register(
    Contraction,
    AssociativeOp,
    AssociativeOp,
    Funsor,
    AssociativeOp,
    AssociativeOp,
    frozenset,
    tuple,
)
def adjoint_contract_generic(
    adj_redop, adj_binop, out_adj, sum_op, prod_op, reduced_vars, terms
):
    assert len(terms) == 1 or len(terms) == 2
    return adjoint_ops(
        Contraction,
        adj_redop,
        adj_binop,
        out_adj,
        sum_op,
        prod_op,
        reduced_vars,
        *terms
    )


@adjoint_ops.register(
    Contraction,
    AssociativeOp,
    AssociativeOp,
    Funsor,
    AssociativeOp,
    AssociativeOp,
    frozenset,
    Funsor,
    Funsor,
)
def adjoint_contract(
    adj_redop, adj_binop, out_adj, sum_op, prod_op, reduced_vars, lhs, rhs
):
    assert sum_op is nullop or (sum_op, prod_op) in ops.DISTRIBUTIVE_OPS

    lhs_adj = Contraction(
        sum_op if sum_op is not nullop else adj_redop,
        prod_op,
        rhs.input_vars - lhs.input_vars,
        out_adj,
        rhs,
    )
    rhs_adj = Contraction(
        sum_op if sum_op is not nullop else adj_redop,
        prod_op,
        lhs.input_vars - rhs.input_vars,
        out_adj,
        lhs,
    )

    return {lhs: lhs_adj, rhs: rhs_adj}


@adjoint_ops.register(Cat, AssociativeOp, AssociativeOp, Funsor, str, tuple, str)
def adjoint_cat(adj_redop, adj_binop, out_adj, name, parts, part_name):
    in_adjs = {}
    start = 0
    size = sum(part.inputs[part_name].dtype for part in parts)
    for i, part in enumerate(parts):
        if part_name in out_adj.inputs:
            in_adjs[part] = out_adj(
                **{
                    name: Slice(
                        name, start, start + part.inputs[part_name].dtype, 1, size
                    )
                }
            )
            start += part.inputs[part_name].dtype
        else:
            in_adjs[part] = adj_binop(
                out_adj, Binary(ops.PRODUCT_INVERSES[adj_binop], part, part)
            )
    return in_adjs


@adjoint_ops.register(
    Subs, AssociativeOp, AssociativeOp, (Number, Tensor), Tensor, tuple
)
def adjoint_subs_tensor(adj_redop, adj_binop, out_adj, arg, subs):

    assert all(isinstance(v, Funsor) for k, v in subs)

    # invert renaming
    renames = tuple((v.name, k) for k, v in subs if isinstance(v, Variable))
    out_adj = Subs(out_adj, renames)

    # inverting advanced indexing
    slices = tuple((k, v) for k, v in subs if not isinstance(v, Variable))

    # TODO avoid reifying these zero/one tensors by using symbolic constants
    # ones for things that weren't sliced away
    ones_like_out = Subs(
        Tensor(
            ops.full_like(arg.data, ops.UNITS[adj_binop]),
            arg.inputs.copy(),
            arg.output.dtype,
        ),
        slices,
    )
    arg_adj = adj_binop(out_adj, ones_like_out)

    # ones for things that were sliced away
    ones_like_arg = Tensor(
        ops.full_like(arg.data, ops.UNITS[adj_binop]),
        arg.inputs.copy(),
        arg.output.dtype,
    )
    arg_adj = _scatter(arg_adj, ones_like_arg, slices)

    return {arg: arg_adj}


def _scatter(src, res, subs):
    # inverse of advanced indexing
    # TODO check types of subs, in case some logic from eager_subs was accidentally left out?

    # use advanced indexing logic copied from Tensor.eager_subs:

    # materialize after checking for renaming case
    subs = OrderedDict((k, res.materialize(v)) for k, v in subs)

    # Compute result shapes.
    inputs = OrderedDict()
    for k, domain in res.inputs.items():
        inputs[k] = domain

    # Construct a dict with each input's positional dim,
    # counting from the right so as to support broadcasting.
    total_size = len(inputs) + len(res.output.shape)  # Assumes only scalar indices.
    new_dims = {}
    for k, domain in inputs.items():
        assert not domain.shape
        new_dims[k] = len(new_dims) - total_size

    # Use advanced indexing to construct a simultaneous substitution.
    index = []
    for k, domain in res.inputs.items():
        if k in subs:
            v = subs.get(k)
            if isinstance(v, Number):
                index.append(int(v.data))
            else:
                # Permute and expand v.data to end up at new_dims.
                assert isinstance(v, Tensor)
                v = v.align(tuple(k2 for k2 in inputs if k2 in v.inputs))
                assert isinstance(v, Tensor)
                v_shape = [1] * total_size
                for k2, size in zip(v.inputs, v.data.shape):
                    v_shape[new_dims[k2]] = size
                index.append(v.data.reshape(tuple(v_shape)))
        else:
            # Construct a [:] slice for this preserved input.
            offset_from_right = -1 - new_dims[k]
            index.append(
                ops.new_arange(res.data, domain.dtype).reshape(
                    (-1,) + (1,) * offset_from_right
                )
            )

    # Construct a [:] slice for the output.
    for i, size in enumerate(res.output.shape):
        offset_from_right = len(res.output.shape) - i - 1
        index.append(
            ops.new_arange(res.data, size).reshape((-1,) + (1,) * offset_from_right)
        )

    # the only difference from Tensor.eager_subs is here:
    # instead of indexing the rhs (lhs = rhs[index]), we index the lhs (lhs[index] = rhs)

    # unsqueeze to make broadcasting work
    src_inputs, src_data = src.inputs.copy(), src.data
    for k, v in res.inputs.items():
        if k not in src.inputs and isinstance(subs[k], Number):
            src_inputs[k] = Bint[1]
            src_data = src_data.unsqueeze(-1 - len(src.output.shape))
    src = Tensor(src_data, src_inputs, src.output.dtype).align(tuple(res.inputs.keys()))

    data = res.data
    data[tuple(index)] = src.data
    return Tensor(data, inputs, res.dtype)


@adjoint_ops.register(
    Subs, ops.LogaddexpOp, ops.AddOp, GaussianMixture, GaussianMixture, tuple
)
def adjoint_subs_gaussianmixture_gaussianmixture(
    adj_redop, adj_binop, out_adj, arg, subs
):

    if any(v.dtype == "real" and not isinstance(v, Variable) for k, v in subs):
        raise NotImplementedError(
            "TODO implement adjoint for substitution into Gaussian real variable"
        )

    # invert renaming
    renames = tuple((v.name, k) for k, v in subs if isinstance(v, Variable))
    out_adj = Subs(out_adj, renames)

    # inverting advanced indexing
    slices = tuple((k, v) for k, v in subs if not isinstance(v, Variable))

    assert len(slices + renames) == len(subs)

    in_adj_discrete = adjoint_ops(
        Subs, adj_redop, adj_binop, out_adj.terms[0], arg.terms[0], subs
    )[arg.terms[0]]

    arg_int_inputs = OrderedDict(
        (k, v) for k, v in arg.inputs.items() if v.dtype != "real"
    )
    out_adj_int_inputs = OrderedDict(
        (k, v) for k, v in out_adj.inputs.items() if v.dtype != "real"
    )

    arg_real_inputs = OrderedDict(
        (k, v) for k, v in arg.inputs.items() if v.dtype == "real"
    )

    align_inputs = OrderedDict(
        (k, v) for k, v in out_adj.terms[1].inputs.items() if v.dtype != "real"
    )
    align_inputs.update(arg_real_inputs)
    out_adj_info_vec, out_adj_precision = align_gaussian(align_inputs, out_adj.terms[1])

    in_adj_info_vec = list(
        adjoint_ops(
            Subs,
            adj_redop,
            adj_binop,  # ops.add, ops.mul,
            Tensor(out_adj_info_vec, out_adj_int_inputs),
            Tensor(arg.terms[1].info_vec, arg_int_inputs),
            slices,
        ).values()
    )[0]

    in_adj_precision = list(
        adjoint_ops(
            Subs,
            adj_redop,
            adj_binop,  # ops.add, ops.mul,
            Tensor(out_adj_precision, out_adj_int_inputs),
            Tensor(arg.terms[1].precision, arg_int_inputs),
            slices,
        ).values()
    )[0]

    assert isinstance(in_adj_info_vec, Tensor)
    assert isinstance(in_adj_precision, Tensor)

    in_adj_gaussian = Gaussian(
        in_adj_info_vec.data, in_adj_precision.data, arg.inputs.copy()
    )

    in_adj = in_adj_gaussian + in_adj_discrete
    return {arg: in_adj}


@adjoint_ops.register(
    Subs, ops.LogaddexpOp, ops.AddOp, Gaussian, GaussianMixture, tuple
)
def adjoint_subs_gaussianmixture_discrete(adj_redop, adj_binop, out_adj, arg, subs):

    if any(v.dtype == "real" and not isinstance(v, Variable) for k, v in subs):
        raise NotImplementedError(
            "TODO implement adjoint for substitution into Gaussian real variable"
        )

    out_adj_int_inputs = OrderedDict(
        (k, v) for k, v in out_adj.inputs.items() if v.dtype != "real"
    )
    out_adj_ = out_adj + Tensor(
        out_adj.info_vec.new_zeros(out_adj.info_vec.shape[:-1]), out_adj_int_inputs
    )
    return {arg: adjoint_ops(Subs, adj_redop, adj_binop, out_adj_, arg, subs)[arg]}


@adjoint_ops.register(
    Subs, ops.LogaddexpOp, ops.AddOp, (GaussianMixture, Gaussian), Gaussian, tuple
)
def adjoint_subs_gaussian_gaussian(adj_redop, adj_binop, out_adj, arg, subs):

    if any(v.dtype == "real" and not isinstance(v, Variable) for k, v in subs):
        raise NotImplementedError(
            "TODO implement adjoint for substitution into Gaussian real variable"
        )

    arg_int_inputs = OrderedDict(
        (k, v) for k, v in arg.inputs.items() if v.dtype != "real"
    )
    arg_ = arg + Tensor(arg.info_vec.new_zeros(arg.info_vec.shape[:-1]), arg_int_inputs)
    return {arg: adjoint_ops(Subs, adj_redop, adj_binop, out_adj, arg_, subs)[arg_]}


@adjoint_ops.register(
    Subs, ops.LogaddexpOp, ops.AddOp, (Number, Tensor), GaussianMixture, tuple
)
def adjoint_subs_gaussianmixture_discrete(adj_redop, adj_binop, out_adj, arg, subs):

    if any(v.dtype == "real" and not isinstance(v, Variable) for k, v in subs):
        raise NotImplementedError(
            "TODO implement adjoint for substitution into Gaussian real variable"
        )

    # invert renaming
    renames = tuple((v.name, k) for k, v in subs if isinstance(v, Variable))
    out_adj = Subs(out_adj, renames)

    # inverting advanced indexing
    slices = tuple((k, v) for k, v in subs if not isinstance(v, Variable))

    arg_int_inputs = OrderedDict(
        (k, v) for k, v in arg.inputs.items() if v.dtype != "real"
    )

    zeros_like_out = Subs(
        Tensor(
            arg.terms[1].info_vec.new_full(
                arg.terms[1].info_vec.shape[:-1], ops.UNITS[adj_binop]
            ),
            arg_int_inputs,
        ),
        slices,
    )
    out_adj = adj_binop(out_adj, zeros_like_out)

    in_adj_discrete = adjoint_ops(
        Subs, adj_redop, adj_binop, out_adj, arg.terms[0], subs
    )[arg.terms[0]]

    # invert the slicing for the Gaussian term even though the message does not affect the values
    in_adj_info_vec = list(
        adjoint_ops(
            Subs,
            adj_redop,
            adj_binop,  # ops.add, ops.mul,
            zeros_like_out,
            Tensor(arg.terms[1].info_vec, arg_int_inputs),
            slices,
        ).values()
    )[0]

    in_adj_precision = list(
        adjoint_ops(
            Subs,
            adj_redop,
            adj_binop,  # ops.add, ops.mul,
            zeros_like_out,
            Tensor(arg.terms[1].precision, arg_int_inputs),
            slices,
        ).values()
    )[0]

    assert isinstance(in_adj_info_vec, Tensor)
    assert isinstance(in_adj_precision, Tensor)

    in_adj_gaussian = Gaussian(
        in_adj_info_vec.data, in_adj_precision.data, arg.inputs.copy()
    )

    in_adj = in_adj_gaussian + in_adj_discrete
    return {arg: in_adj}<|MERGE_RESOLUTION|>--- conflicted
+++ resolved
@@ -25,11 +25,8 @@
     substitute,
     to_funsor,
 )
-<<<<<<< HEAD
-=======
 
 from . import instrument, interpreter, ops
->>>>>>> 155ad4c3
 
 
 def _alpha_unmangle(expr):
