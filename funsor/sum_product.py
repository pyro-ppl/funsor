--- conflicted
+++ resolved
@@ -243,20 +243,6 @@
     assert isinstance(prod_op, AssociativeOp)
     assert isinstance(trans, Funsor)
     assert isinstance(time, str)
-<<<<<<< HEAD
-    if isinstance(prev, str):
-        prev = (prev,)
-        curr = (curr,)
-    assert isinstance(prev, tuple) and all(isinstance(n, str) for n in prev)
-    assert isinstance(curr, tuple) and all(isinstance(n, str) for n in curr)
-    assert len(prev) == len(curr)
-    if time not in trans.inputs:
-        return trans  # edge case of a single time step
-
-    drop = tuple("_drop_{}".format(i) for i in range(len(prev)))
-    prev_to_drop = dict(zip(prev, drop))
-    curr_to_drop = dict(zip(curr, drop))
-=======
     assert isinstance(step, dict)
     assert all(isinstance(k, str) for k in step.keys())
     assert all(isinstance(v, str) for v in step.values())
@@ -267,7 +253,6 @@
     drop = tuple("_drop_{}".format(i) for i in range(len(step)))
     prev_to_drop = dict(zip(step.keys(), drop))
     curr_to_drop = dict(zip(step.values(), drop))
->>>>>>> e7d28dbc
     drop = frozenset(drop)
 
     while trans.inputs[time].size > 1:
