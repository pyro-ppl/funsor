--- conflicted
+++ resolved
@@ -13,13 +13,7 @@
 from funsor.contract import Contract, contractor
 from funsor.delta import Delta
 from funsor.domains import Domain, bint, find_domain, reals
-<<<<<<< HEAD
-from funsor.ops import GetitemOp, Op
-=======
-from funsor.integrate import Integrate, integrator
-from funsor.montecarlo import monte_carlo
 from funsor.ops import AssociativeOp, GetitemOp, Op
->>>>>>> b9cdbac5
 from funsor.six import getargspec
 from funsor.terms import Binary, Funsor, FunsorMeta, Number, Subs, Variable, eager, to_data, to_funsor
 
