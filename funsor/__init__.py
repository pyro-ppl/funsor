--- conflicted
+++ resolved
@@ -5,13 +5,8 @@
 from funsor.terms import Funsor, Number, Variable, of_shape, to_funsor
 from funsor.torch import Function, Tensor, arange, function, torch_einsum
 
-<<<<<<< HEAD
-from . import (contract, delta, distributions, domains, einsum, gaussian, handlers, interpreter, minipyro, ops, terms,
-               torch)
-=======
 from . import (adjoint, contract, delta, distributions, domains, einsum, gaussian, handlers, interpreter, minipyro, ops,
                terms, torch)
->>>>>>> b130f171
 
 __all__ = [
     'Domain',
