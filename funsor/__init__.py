from __future__ import absolute_import, division, print_function

from funsor.domains import Domain, bint, find_domain, reals
from funsor.integrate import Integrate
from funsor.interpreter import reinterpret
from funsor.terms import Funsor, Number, Variable, of_shape, to_data, to_funsor
from funsor.torch import Tensor, arange, torch_einsum

<<<<<<< HEAD
from . import (adjoint, contract, delta, distributions, domains, einsum, gaussian, handlers, interpreter, joint,
               minipyro, pattern, ops, terms, torch)
=======
from . import (
    adjoint,
    contract,
    delta,
    distributions,
    domains,
    einsum,
    gaussian,
    handlers,
    integrate,
    interpreter,
    joint,
    minipyro,
    montecarlo,
    ops,
    sum_product,
    terms,
    torch
)
>>>>>>> ea7feb2e

__all__ = [
    'Domain',
    'Funsor',
    'Integrate',
    'Number',
    'Tensor',
    'Variable',
    'adjoint',
    'arange',
    'backward',
    'bint',
    'contract',
    'delta',
    'distributions',
    'domains',
    'einsum',
    'find_domain',
    'gaussian',
    'handlers',
    'integrate',
    'interpreter',
    'joint',
    'minipyro',
    'montecarlo',
    'of_shape',
    'ops',
    'pattern',
    'reals',
    'reinterpret',
    'sum_product',
    'terms',
    'to_data',
    'to_funsor',
    'torch',
    'torch_einsum',
]<|MERGE_RESOLUTION|>--- conflicted
+++ resolved
@@ -6,10 +6,6 @@
 from funsor.terms import Funsor, Number, Variable, of_shape, to_data, to_funsor
 from funsor.torch import Tensor, arange, torch_einsum
 
-<<<<<<< HEAD
-from . import (adjoint, contract, delta, distributions, domains, einsum, gaussian, handlers, interpreter, joint,
-               minipyro, pattern, ops, terms, torch)
-=======
 from . import (
     adjoint,
     contract,
@@ -25,11 +21,11 @@
     minipyro,
     montecarlo,
     ops,
+    pattern,
     sum_product,
     terms,
     torch
 )
->>>>>>> ea7feb2e
 
 __all__ = [
     'Domain',
