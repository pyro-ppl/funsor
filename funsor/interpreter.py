--- conflicted
+++ resolved
@@ -106,31 +106,12 @@
     _INTERPRETATION = new
 
 
-class InterpreterStack:
-
-    def __init__(self, *interpreters):
-        self.interpreters = tuple(interpreters)
-
-    def __call__(self, cls, *args):
-        for interpreter in interpreters:
-            result = interpreter(cls, *args)
-            if result is not None:
-                return result
-
-
 @contextmanager
-def interpretation(new, fallback=False):
+def interpretation(new):
     assert callable(new)
     global _INTERPRETATION
     old = _INTERPRETATION
-<<<<<<< HEAD
-
-    if fallback:
-        new = InterpreterStack(new, old)
-
-=======
     new = InterpreterStack(new, old)
->>>>>>> 6542efad
     try:
         _INTERPRETATION = new
         yield
@@ -352,39 +333,6 @@
     return fn
 
 
-<<<<<<< HEAD
-class StatefulInterpretation:
-    """
-    Usage::
-
-        class AdamInterpreter(StatefulInterpretation):
-
-            def __init__(self, lr):
-                self.lr = lr
-
-            def __call__(self, cls, *args):
-                result = self.dispatch(cls, *args)(self, *args)
-                if result is None:
-                    result = eager.dispatch(cls, *args)(*args)
-                if result is None:
-                    result = normalize.dispatch(cls, *args)(*args)
-                if result is None:
-                    result = reflect(cls, *args)
-                return result
-
-
-        @AdamInterpreter.register(...)
-        def adam_min(interpreter_state, cls, *args):
-            ...
-
-    """
-    def __init_subclass__(cls):
-        cls.registry = KeyedRegistry(default=lambda *args: None)
-        cls.dispatch = cls.registry.dispatch
-
-    def __call__(self, cls, *args):
-        raise NotImplementedError("Subclass should implement __call__")
-=======
 class StatefulInterpretationMeta(type):
     def __init__(cls, name, bases, dct):
         super().__init__(name, bases, dct)
@@ -414,7 +362,6 @@
 
     def __call__(self, cls, *args):
         return self.dispatch(cls, *args)(self, *args)
->>>>>>> 6542efad
 
     if _DEBUG:
         @classmethod
