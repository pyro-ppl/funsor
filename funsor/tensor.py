# Copyright Contributors to the Pyro project.
# SPDX-License-Identifier: Apache-2.0

import functools
import itertools
import typing
import warnings
from collections import Counter, OrderedDict
from contextlib import contextmanager
from functools import reduce

import numpy as np
import opt_einsum
from multipledispatch import dispatch

import funsor

from . import ops
from .delta import Delta
from .domains import Array, ArrayType, Bint, Product, Real, Reals, find_domain
from .ops import GetitemOp, MatmulOp, Op, ReshapeOp
from .terms import (
    Binary,
    Finitary,
    Funsor,
    FunsorMeta,
    Lambda,
    Number,
    Slice,
    Tuple,
    Unary,
    Variable,
    eager,
    substitute,
    to_data,
    to_funsor,
)
from .typing import Variadic
from .util import get_backend, get_tracing_state, getargspec, is_nn_module, quote


def get_default_prototype():
    backend = get_backend()
    if backend == "torch":
        import torch

        return torch.tensor([])
    else:
        return np.array([])


def numeric_array(x, dtype=None, device=None):
    backend = get_backend()
    if backend == "torch":
        import torch

        return torch.tensor(x, dtype=dtype, device=device)
    else:
        return np.array(x, dtype=dtype)


def dummy_numeric_array(domain):
    value = 0.1 if domain.dtype == "real" else 1
    return ops.expand(numeric_array(value), domain.shape) if domain.shape else value


def _nameof(fn):
    return getattr(fn, "__name__", type(fn).__name__)


@contextmanager
def ignore_jit_warnings():
    if get_backend() != "torch":
        yield
        return

    import torch

    if not torch._C._get_tracing_state():
        yield
        return

    with warnings.catch_warnings():
        warnings.filterwarnings("ignore", category=torch.jit.TracerWarning)
        warnings.filterwarnings("ignore", "Iterating over a tensor")
        yield


class TensorMeta(FunsorMeta):
    """
    Wrapper to fill in default args and convert between OrderedDict and tuple.
    """

    def __call__(cls, data, inputs=None, dtype="real"):
        if inputs is None:
            inputs = tuple()
        elif isinstance(inputs, OrderedDict):
            inputs = tuple(inputs.items())
        # XXX: memoize tests fail for np.generic because those scalar values are hashable?
        # it seems that there is no harm with the conversion generic -> ndarray here
        if isinstance(data, np.generic):
            data = data.__array__()

        return super(TensorMeta, cls).__call__(data, inputs, dtype)


class Tensor(Funsor, metaclass=TensorMeta):
    """
    Funsor backed by a PyTorch Tensor or a NumPy ndarray.

    This follows the :mod:`torch.distributions` convention of arranging
    named "batch" dimensions on the left and remaining "event" dimensions
    on the right. The output shape is determined by all remaining dims.
    For example::

        data = torch.zeros(5,4,3,2)
        x = Tensor(data, OrderedDict([("i", Bint[5]), ("j", Bint[4])]))
        assert x.output == Reals[3, 2]

    Operators like ``matmul`` and ``.sum()`` operate only on the output shape,
    and will not change the named inputs.

    :param numeric_array data: A PyTorch tensor or NumPy ndarray.
    :param OrderedDict inputs: An optional mapping from input name (str) to
        datatype (``funsor.domains.Domain``). Defaults to empty.
    :param dtype: optional output datatype. Defaults to "real".
    :type dtype: int or the string "real".
    """

    def __init__(self, data, inputs=None, dtype="real"):
        assert ops.is_numeric_array(data)
        assert isinstance(inputs, tuple)
        if not get_tracing_state():
            assert len(inputs) <= len(data.shape)
            for (k, d), size in zip(inputs, data.shape):
                assert d.dtype == size
        inputs = OrderedDict(inputs)
        output = Array[dtype, data.shape[len(inputs) :]]
        fresh = frozenset(inputs.keys())
        bound = {}
        super(Tensor, self).__init__(inputs, output, fresh, bound)
        self.data = data

    @ignore_jit_warnings()
    def __repr__(self):
        if self.output != "real":
            return "Tensor({}, {}, {})".format(self.data, self.inputs, repr(self.dtype))
        elif self.inputs:
            return "Tensor({}, {})".format(self.data, self.inputs)
        else:
            return "Tensor({})".format(self.data)

    @ignore_jit_warnings()
    def __str__(self):
        if self.dtype != "real":
            return "Tensor({}, {}, {})".format(self.data, self.inputs, repr(self.dtype))
        elif self.inputs:
            return "Tensor({}, {})".format(self.data, self.inputs)
        else:
            return str(self.data)

    def __int__(self):
        return int(self.data)

    def __float__(self):
        return float(self.data)

    def __bool__(self):
        return bool(self.data)

    def item(self):
        return self.data.item()

    def clamp_finite(self):
        finfo = ops.finfo(self.data)
        data = ops.clamp(self.data, finfo.min, finfo.max)
        return Tensor(data, self.inputs, self.dtype)

    @property
    def requires_grad(self):
        # NB: numpy does not have attribute requires_grad
        return getattr(self.data, "requires_grad", None)

    def align(self, names):
        assert isinstance(names, tuple)
        assert all(name in self.inputs for name in names)
        if not names or names == tuple(self.inputs):
            return self

        inputs = OrderedDict((name, self.inputs[name]) for name in names)
        inputs.update(self.inputs)
        old_dims = tuple(self.inputs)
        new_dims = tuple(inputs)
        permutation = tuple(old_dims.index(d) for d in new_dims)
        permutation = permutation + tuple(
            range(len(permutation), len(permutation) + len(self.output.shape))
        )
        data = ops.permute(self.data, permutation)
        return Tensor(data, inputs, self.dtype)

    def eager_subs(self, subs):
        assert isinstance(subs, tuple)
        subs = OrderedDict(
            (k, to_funsor(v, self.inputs[k])) for k, v in subs if k in self.inputs
        )
        if not subs:
            return self

        # Handle diagonal variable substitution
        var_counts = Counter(v for v in subs.values() if isinstance(v, Variable))
        subs = OrderedDict(
            (k, self.materialize(v) if var_counts[v] > 1 else v)
            for k, v in subs.items()
        )

        # Handle renaming to enable cons hashing, and
        # handle slicing to avoid copying data.
        if any(isinstance(v, (Variable, Slice)) for v in subs.values()):
            slices = None
            inputs = OrderedDict()
            for i, (k, d) in enumerate(self.inputs.items()):
                if k in subs:
                    v = subs[k]
                    if isinstance(v, Variable):
                        del subs[k]
                        k = v.name
                    elif isinstance(v, Slice):
                        del subs[k]
                        k = v.name
                        d = v.inputs[v.name]
                        if slices is None:
                            slices = [slice(None)] * len(self.data.shape)
                        slices[i] = v.slice
                inputs[k] = d
            data = self.data[tuple(slices)] if slices else self.data
            result = Tensor(data, inputs, self.dtype)
            return result.eager_subs(tuple(subs.items()))

        # materialize after checking for renaming case
        subs = OrderedDict((k, self.materialize(v)) for k, v in subs.items())

        # Compute result shapes.
        inputs = OrderedDict()
        for k, domain in self.inputs.items():
            if k in subs:
                inputs.update(subs[k].inputs)
            else:
                inputs[k] = domain

        # Construct a dict with each input's positional dim,
        # counting from the right so as to support broadcasting.
        total_size = len(inputs) + len(
            self.output.shape
        )  # Assumes only scalar indices.
        new_dims = {}
        for k, domain in inputs.items():
            assert not domain.shape
            new_dims[k] = len(new_dims) - total_size

        # Use advanced indexing to construct a simultaneous substitution.
        index = []
        for k, domain in self.inputs.items():
            if k in subs:
                v = subs.get(k)
                if isinstance(v, Number):
                    index.append(int(v.data))
                else:
                    # Permute and expand v.data to end up at new_dims.
                    assert isinstance(v, Tensor)
                    v = v.align(tuple(k2 for k2 in inputs if k2 in v.inputs))
                    assert isinstance(v, Tensor)
                    v_shape = [1] * total_size
                    for k2, size in zip(v.inputs, v.data.shape):
                        v_shape[new_dims[k2]] = size
                    index.append(v.data.reshape(tuple(v_shape)))
            else:
                # Construct a [:] slice for this preserved input.
                offset_from_right = -1 - new_dims[k]
                index.append(
                    ops.new_arange(self.data, domain.dtype).reshape(
                        (-1,) + (1,) * offset_from_right
                    )
                )

        # Construct a [:] slice for the output.
        for i, size in enumerate(self.output.shape):
            offset_from_right = len(self.output.shape) - i - 1
            index.append(
                ops.new_arange(self.data, size).reshape(
                    (-1,) + (1,) * offset_from_right
                )
            )

        data = self.data[tuple(index)]
        return Tensor(data, inputs, self.dtype)

    def eager_unary(self, op):
        dtype = find_domain(op, self.output).dtype
        if op in REDUCE_OP_TO_NUMERIC:
            batch_dim = len(self.data.shape) - len(self.output.shape)
            data = self.data.reshape(self.data.shape[:batch_dim] + (-1,))
            data = REDUCE_OP_TO_NUMERIC[op](data, -1)
            return Tensor(data, self.inputs, dtype)
        return Tensor(op(self.data), self.inputs, dtype)

    def eager_reduce(self, op, reduced_vars):
        if op in REDUCE_OP_TO_NUMERIC:
            numeric_op = REDUCE_OP_TO_NUMERIC[op]
            assert isinstance(reduced_vars, frozenset)
            self_vars = frozenset(self.inputs)
            reduced_vars = reduced_vars & self_vars
            if reduced_vars == self_vars and not self.output.shape:
                return Tensor(numeric_op(self.data, None), dtype=self.dtype)

            # Reduce one dim at a time.
            data = self.data
            offset = 0
            for k, domain in self.inputs.items():
                if k in reduced_vars:
                    assert not domain.shape
                    data = numeric_op(data, offset)
                else:
                    offset += 1
            inputs = OrderedDict(
                (k, v) for k, v in self.inputs.items() if k not in reduced_vars
            )
            return Tensor(data, inputs, self.dtype)
        return super(Tensor, self).eager_reduce(op, reduced_vars)

    def unscaled_sample(self, sampled_vars, sample_inputs, rng_key=None):
        assert self.output == Real
        sampled_vars = sampled_vars.intersection(self.inputs)
        if not sampled_vars:
            return self

        # Partition inputs into sample_inputs + batch_inputs + event_inputs.
        sample_inputs = OrderedDict(
            (k, d) for k, d in sample_inputs.items() if k not in self.inputs
        )
        sample_shape = tuple(int(d.dtype) for d in sample_inputs.values())
        batch_inputs = OrderedDict(
            (k, d) for k, d in self.inputs.items() if k not in sampled_vars
        )
        event_inputs = OrderedDict(
            (k, d) for k, d in self.inputs.items() if k in sampled_vars
        )
        be_inputs = batch_inputs.copy()
        be_inputs.update(event_inputs)
        sb_inputs = sample_inputs.copy()
        sb_inputs.update(batch_inputs)

        # Sample all variables in a single Categorical call.
        logits = align_tensor(be_inputs, self)
        batch_shape = logits.shape[: len(batch_inputs)]
        flat_logits = logits.reshape(batch_shape + (-1,))
        sample_shape = tuple(d.dtype for d in sample_inputs.values())

        backend = get_backend()
        if backend != "numpy":
            from importlib import import_module

            dist = import_module(
                funsor.distribution.BACKEND_TO_DISTRIBUTIONS_BACKEND[backend]
            )
            sample_args = (
                (sample_shape,) if rng_key is None else (rng_key, sample_shape)
            )
            flat_sample = dist.CategoricalLogits.dist_class(logits=flat_logits).sample(
                *sample_args
            )
        else:  # default numpy backend
            assert backend == "numpy"
            shape = sample_shape + flat_logits.shape[:-1]
            logit_max = np.amax(flat_logits, -1, keepdims=True)
            probs = np.exp(flat_logits - logit_max)
            probs = probs / np.sum(probs, -1, keepdims=True)
            s = np.cumsum(probs, -1)
            r = np.random.rand(*shape)
            flat_sample = np.sum(s < np.expand_dims(r, -1), axis=-1)

        assert flat_sample.shape == sample_shape + batch_shape
        results = []
        mod_sample = flat_sample
        for name, domain in reversed(list(event_inputs.items())):
            size = domain.dtype
            point = Tensor(mod_sample % size, sb_inputs, size)
            mod_sample = mod_sample // size
            results.append(Delta(name, point))

        # Account for the log normalizer factor.
        # Derivation: Let f be a nonnormalized distribution (a funsor), and
        #   consider operations in linear space (source code is in log space).
        #   Let x0 ~ f/|f| be a monte carlo sample from a normalized f/|f|.
        #                              f(x0) / |f|      # dice numerator
        #   Let g = delta(x=x0) |f| -----------------
        #                           detach(f(x0)/|f|)   # dice denominator
        #                       |detach(f)| f(x0)
        #         = delta(x=x0) -----------------  be a dice approximation of f.
        #                         detach(f(x0))
        #   Then g is an unbiased estimator of f in value and all derivatives.
        #   In the special case f = detach(f), we can simplify to
        #       g = delta(x=x0) |f|.
        if (backend == "torch" and flat_logits.requires_grad) or backend == "jax":
            # Apply a dice factor to preserve differentiability.
            index = [
                ops.new_arange(self.data, n).reshape(
                    (n,) + (1,) * (len(flat_logits.shape) - i - 2)
                )
                for i, n in enumerate(flat_logits.shape[:-1])
            ]
            index.append(flat_sample)
            log_prob = flat_logits[tuple(index)]
            assert log_prob.shape == flat_sample.shape
            results.append(
                Tensor(
                    ops.logsumexp(ops.detach(flat_logits), -1)
                    + (log_prob - ops.detach(log_prob)),
                    sb_inputs,
                )
            )
        else:
            # This is the special case f = detach(f).
            results.append(Tensor(ops.logsumexp(flat_logits, -1), batch_inputs))

        return reduce(ops.add, results)

    def new_arange(self, name, *args, **kwargs):
        """
        Helper to create a named :func:`torch.arange` or :func:`np.arange` funsor.
        In some cases this can be replaced by a symbolic
        :class:`~funsor.terms.Slice` .

        :param str name: A variable name.
        :param int start:
        :param int stop:
        :param int step: Three args following :py:class:`slice` semantics.
        :param int dtype: An optional bounded integer type of this slice.
        :rtype: Tensor
        """
        start = 0
        step = 1
        dtype = None
        if len(args) == 1:
            stop = args[0]
            dtype = kwargs.pop("dtype", stop)
        elif len(args) == 2:
            start, stop = args
            dtype = kwargs.pop("dtype", stop)
        elif len(args) == 3:
            start, stop, step = args
            dtype = kwargs.pop("dtype", stop)
        elif len(args) == 4:
            start, stop, step, dtype = args
        else:
            raise ValueError
        if step <= 0:
            raise ValueError
        stop = min(dtype, max(start, stop))
        data = ops.new_arange(self.data, start, stop, step)
        inputs = OrderedDict([(name, Bint[len(data)])])
        return Tensor(data, inputs, dtype=dtype)

    def materialize(self, x):
        """
        Attempt to convert a Funsor to a :class:`~funsor.terms.Number` or
        :class:`Tensor` by substituting :func:`arange` s into its free variables.

        :arg Funsor x: A funsor.
        :rtype: Funsor
        """
        assert isinstance(x, Funsor)
        if isinstance(x, (Number, Tensor)):
            return x
        subs = []
        for name, domain in x.inputs.items():
            if isinstance(domain.dtype, int):
                subs.append((name, self.new_arange(name, domain.dtype)))
        subs = tuple(subs)
        return substitute(x, subs)


@to_funsor.register(np.ndarray)
@to_funsor.register(np.generic)
def tensor_to_funsor(x, output=None, dim_to_name=None):
    if not dim_to_name:
        output = output if output is not None else Reals[x.shape]
        result = Tensor(x, dtype=output.dtype)
        if result.output != output:
            raise ValueError(
                "Invalid shape: expected {}, actual {}".format(
                    output.shape, result.output.shape
                )
            )
        return result
    else:
        assert all(
            isinstance(k, int) and k < 0 and isinstance(v, str)
            for k, v in dim_to_name.items()
        )

        if output is None:
            # Assume the leftmost dim_to_name key refers to the leftmost dim of x
            # when there is ambiguity about event shape
            batch_ndims = min(-min(dim_to_name.keys()), len(x.shape))
            output = Reals[x.shape[batch_ndims:]]

        # logic very similar to pyro.ops.packed.pack
        # this should not touch memory, only reshape
        # pack the tensor according to the dim => name mapping in inputs
        packed_inputs = OrderedDict()
        for dim, size in zip(range(len(x.shape) - len(output.shape)), x.shape):
            name = dim_to_name.get(dim + len(output.shape) - len(x.shape), None)
            if name is not None and size != 1:
                packed_inputs[name] = Bint[size]
        shape = tuple(d.size for d in packed_inputs.values()) + output.shape
        if x.shape != shape:
            x = x.reshape(shape)
        return Tensor(x, packed_inputs, dtype=output.dtype)


def align_tensor(new_inputs, x, expand=False):
    r"""
    Permute and add dims to a tensor to match desired ``new_inputs``.

    :param OrderedDict new_inputs: A target set of inputs.
    :param funsor.terms.Funsor x: A :class:`Tensor` or
        :class:`~funsor.terms.Number` .
    :param bool expand: If False (default), set result size to 1 for any input
        of ``x`` not in ``new_inputs``; if True expand to ``new_inputs`` size.
    :return: a number or :class:`torch.Tensor` or :class:`np.ndarray` that can be broadcast to other
        tensors with inputs ``new_inputs``.
    :rtype: int or float or torch.Tensor or np.ndarray
    """
    assert isinstance(new_inputs, OrderedDict)
    assert isinstance(x, (Number, Tensor))
    assert all(isinstance(d.dtype, int) for d in x.inputs.values())

    data = x.data
    if isinstance(x, Number):
        return data

    old_inputs = x.inputs
    if old_inputs == new_inputs:
        return data

    # Permute squashed input dims.
    x_keys = tuple(old_inputs)
    data = ops.permute(
        data,
        tuple(x_keys.index(k) for k in new_inputs if k in old_inputs)
        + tuple(range(len(old_inputs), len(data.shape))),
    )

    # Unsquash multivariate input dims by filling in ones.
    data = data.reshape(
        tuple(old_inputs[k].dtype if k in old_inputs else 1 for k in new_inputs)
        + x.output.shape
    )

    # Optionally expand new dims.
    if expand:
        data = ops.expand(
            data, tuple(d.dtype for d in new_inputs.values()) + x.output.shape
        )
    return data


def align_tensors(*args, **kwargs):
    r"""
    Permute multiple tensors before applying a broadcasted op.

    This is mainly useful for implementing eager funsor operations.

    :param funsor.terms.Funsor \*args: Multiple :class:`Tensor` s and
        :class:`~funsor.terms.Number` s.
    :param bool expand: Whether to expand input tensors. Defaults to False.
    :return: a pair ``(inputs, tensors)`` where tensors are all
        :class:`torch.Tensor` s or :class:`np.ndarray` s
        that can be broadcast together to a single data
        with given ``inputs``.
    :rtype: tuple
    """
    expand = kwargs.pop("expand", False)
    assert not kwargs
    inputs = OrderedDict()
    for x in args:
        inputs.update(x.inputs)
    tensors = [align_tensor(inputs, x, expand=expand) for x in args]
    return inputs, tensors


@to_data.register(Tensor)
def tensor_to_data(x, name_to_dim=None):
    if not name_to_dim or not x.inputs:
        if x.inputs:
            raise ValueError(
                "cannot convert Tensor to data due to lazy inputs: {}".format(
                    set(x.inputs)
                )
            )
        return x.data
    else:
        assert all(
            isinstance(k, str) and isinstance(v, int) and v < 0
            for k, v in name_to_dim.items()
        )
        # logic very similar to pyro.ops.packed.unpack
        # first collapse input domains into single dimensions
        data = x.data.reshape(
            tuple(d.dtype for d in x.inputs.values()) + x.output.shape
        )
        # permute packed dimensions to correct order
        unsorted_dims = [name_to_dim[name] for name in x.inputs]
        dims = sorted(unsorted_dims)
        permutation = [unsorted_dims.index(dim) for dim in dims] + list(
            range(len(dims), len(dims) + len(x.output.shape))
        )
        data = ops.permute(data, permutation)
        # expand
        batch_shape = [1] * -min(dims)
        for dim, size in zip(dims, data.shape):
            batch_shape[dim] = size
        return data.reshape(tuple(batch_shape) + x.output.shape)


@eager.register(Binary, Op, Tensor, Number)
def eager_binary_tensor_number(op, lhs, rhs):
    dtype = find_domain(op, lhs.output, rhs.output).dtype
    data = op(lhs.data, rhs.data)
    return Tensor(data, lhs.inputs, dtype)


@eager.register(Binary, Op, Number, Tensor)
def eager_binary_number_tensor(op, lhs, rhs):
    dtype = find_domain(op, lhs.output, rhs.output).dtype
    data = op(lhs.data, rhs.data)
    return Tensor(data, rhs.inputs, dtype)


@eager.register(Binary, Op, Tensor, Tensor)
def eager_binary_tensor_tensor(op, lhs, rhs):
    # Compute inputs and outputs.
    dtype = find_domain(op, lhs.output, rhs.output).dtype
    if lhs.inputs == rhs.inputs:
        inputs = lhs.inputs
        lhs_data, rhs_data = lhs.data, rhs.data
    else:
        inputs, (lhs_data, rhs_data) = align_tensors(lhs, rhs)

    # Reshape to support broadcasting of output shape.
    if inputs:
        lhs_dim = len(lhs.shape)
        rhs_dim = len(rhs.shape)
        if lhs_dim < rhs_dim:
            cut = len(lhs_data.shape) - lhs_dim
            shape = lhs_data.shape
            shape = shape[:cut] + (1,) * (rhs_dim - lhs_dim) + shape[cut:]
            lhs_data = lhs_data.reshape(shape)
        elif rhs_dim < lhs_dim:
            cut = len(rhs_data.shape) - rhs_dim
            shape = rhs_data.shape
            shape = shape[:cut] + (1,) * (lhs_dim - rhs_dim) + shape[cut:]
            rhs_data = rhs_data.reshape(shape)

    data = op(lhs_data, rhs_data)
    return Tensor(data, inputs, dtype)


@eager.register(Binary, MatmulOp, Tensor, Tensor)
def eager_binary_tensor_tensor(op, lhs, rhs):
    # Compute inputs and outputs.
    dtype = find_domain(op, lhs.output, rhs.output).dtype
    if lhs.inputs == rhs.inputs:
        inputs = lhs.inputs
        lhs_data, rhs_data = lhs.data, rhs.data
    else:
        inputs, (lhs_data, rhs_data) = align_tensors(lhs, rhs)
    if len(lhs.shape) == 1:
        lhs_data = ops.unsqueeze(lhs_data, -2)
    if len(rhs.shape) == 1:
        rhs_data = ops.unsqueeze(rhs_data, -1)

    # Reshape to support broadcasting of output shape.
    if inputs:
        lhs_dim = max(2, len(lhs.shape))
        rhs_dim = max(2, len(rhs.shape))
        if lhs_dim < rhs_dim:
            cut = len(lhs_data.shape) - lhs_dim
            shape = lhs_data.shape
            shape = shape[:cut] + (1,) * (rhs_dim - lhs_dim) + shape[cut:]
            lhs_data = lhs_data.reshape(shape)
        elif rhs_dim < lhs_dim:
            cut = len(rhs_data.shape) - rhs_dim
            shape = rhs_data.shape
            shape = shape[:cut] + (1,) * (lhs_dim - rhs_dim) + shape[cut:]
            rhs_data = rhs_data.reshape(shape)

    data = op(lhs_data, rhs_data)
    if len(lhs.shape) == 1:
        data = data.squeeze(-2)
    if len(rhs.shape) == 1:
        data = data.squeeze(-1)
    return Tensor(data, inputs, dtype)


@eager.register(Unary, ReshapeOp, Tensor)
def eager_reshape_tensor(op, arg):
    if arg.shape == op.shape:
        return arg
    batch_shape = arg.data.shape[: len(arg.data.shape) - len(arg.shape)]
    data = arg.data.reshape(batch_shape + op.shape)
    return Tensor(data, arg.inputs, arg.dtype)


@eager.register(Binary, GetitemOp, Tensor, Number)
def eager_getitem_tensor_number(op, lhs, rhs):
    index = [slice(None)] * (len(lhs.inputs) + op.offset)
    index.append(rhs.data)
    index = tuple(index)
    data = lhs.data[index]
    return Tensor(data, lhs.inputs, lhs.dtype)


@eager.register(Binary, GetitemOp, Tensor, Variable)
def eager_getitem_tensor_variable(op, lhs, rhs):
    assert op.offset < len(lhs.output.shape)
    assert rhs.output == Bint[lhs.output.shape[op.offset]]
    assert rhs.name not in lhs.inputs

    # Convert a positional event dimension to a named batch dimension.
    inputs = lhs.inputs.copy()
    inputs[rhs.name] = rhs.output
    data = lhs.data
    target_dim = len(lhs.inputs)
    source_dim = target_dim + op.offset
    if target_dim != source_dim:
        perm = list(range(len(data.shape)))
        del perm[source_dim]
        perm.insert(target_dim, source_dim)
        data = ops.permute(data, perm)
    return Tensor(data, inputs, lhs.dtype)


@eager.register(Binary, GetitemOp, Tensor, Tensor)
def eager_getitem_tensor_tensor(op, lhs, rhs):
    assert op.offset < len(lhs.output.shape)
    assert rhs.output == Bint[lhs.output.shape[op.offset]]

    # Compute inputs and outputs.
    if lhs.inputs == rhs.inputs:
        inputs, lhs_data, rhs_data = lhs.inputs, lhs.data, rhs.data
    else:
        inputs, (lhs_data, rhs_data) = align_tensors(lhs, rhs)
    if len(lhs.output.shape) > 1:
        rhs_data = rhs_data.reshape(rhs_data.shape + (1,) * (len(lhs.output.shape) - 1))

    # Perform advanced indexing.
    lhs_data_dim = len(lhs_data.shape)
    target_dim = lhs_data_dim - len(lhs.output.shape) + op.offset
    index = [None] * lhs_data_dim
    for i in range(target_dim):
        index[i] = ops.new_arange(lhs_data, lhs_data.shape[i]).reshape(
            (-1,) + (1,) * (lhs_data_dim - i - 2)
        )
    index[target_dim] = rhs_data
    for i in range(1 + target_dim, lhs_data_dim):
        index[i] = ops.new_arange(lhs_data, lhs_data.shape[i]).reshape(
            (-1,) + (1,) * (lhs_data_dim - i - 1)
        )
    data = lhs_data[tuple(index)]
    return Tensor(data, inputs, lhs.dtype)


# TODO handle variable length Tuple
@eager.register(Finitary, Op, typing.Tuple[Tensor])
@eager.register(Finitary, Op, typing.Tuple[Tensor, Tensor])
@eager.register(Finitary, Op, typing.Tuple[Tensor, Tensor, Tensor])
@eager.register(Finitary, Op, typing.Tuple[Tensor, Tensor, Tensor, Tensor])
@eager.register(Finitary, Op, typing.Tuple[Tensor, Tensor, Tensor, Tensor, Tensor])
def eager_finitary_generic_tensors(op, args):
    inputs, raw_args = align_tensors(*args)
    raw_result = op(*raw_args)
    return Tensor(raw_result, inputs, args[0].dtype)


@eager.register(Lambda, Variable, Tensor)
def eager_lambda(var, expr):
    inputs = expr.inputs.copy()
    if var.name in inputs:
        inputs.pop(var.name)
        inputs[var.name] = var.output
        data = align_tensor(inputs, expr)
        inputs.pop(var.name)
    else:
        data = expr.data
        shape = data.shape
        dim = len(shape) - len(expr.output.shape)
        data = data.reshape(shape[:dim] + (1,) + shape[dim:])
        data = ops.expand(data, shape[:dim] + (var.dtype,) + shape[dim:])
    return Tensor(data, inputs, expr.dtype)


@dispatch(str, Variadic[Tensor])
def eager_stack_homogeneous(name, *parts):
    assert parts
    output = parts[0].output
    part_inputs = OrderedDict()
    for part in parts:
        assert part.output == output
        assert name not in part.inputs
        part_inputs.update(part.inputs)

    shape = tuple(d.size for d in part_inputs.values()) + output.shape
    data = ops.stack(
        0, *[ops.expand(align_tensor(part_inputs, part), shape) for part in parts]
    )
    inputs = OrderedDict([(name, Bint[len(parts)])])
    inputs.update(part_inputs)
    return Tensor(data, inputs, dtype=output.dtype)


@dispatch(str, str, Variadic[Tensor])
def eager_cat_homogeneous(name, part_name, *parts):
    assert parts
    output = parts[0].output
    inputs = OrderedDict([(part_name, None)])
    for part in parts:
        assert part.output == output
        assert part_name in part.inputs
        inputs.update(part.inputs)

    tensors = []
    for part in parts:
        inputs[part_name] = part.inputs[part_name]
        shape = tuple(d.size for d in inputs.values()) + output.shape
        tensors.append(ops.expand(align_tensor(inputs, part), shape))
    del inputs[part_name]

    dim = 0
    tensor = ops.cat(dim, *tensors)
    inputs = OrderedDict([(name, Bint[tensor.shape[dim]])] + list(inputs.items()))
    return Tensor(tensor, inputs, dtype=output.dtype)


# TODO Move this to terms.py; it is no longer Tensor-specific.
class Function(Funsor):
    r"""
    Funsor wrapped by a native PyTorch or NumPy function.

    Functions are assumed to support broadcasting and can be eagerly evaluated
    on funsors with free variables of int type (i.e. batch dimensions).

    :class:`Function` s are usually created via the :func:`function` decorator.

    :param callable fn: A native PyTorch or NumPy function to wrap.
    :param type output: An output domain.
    :param Funsor args: Funsor arguments.
    """

    def __init__(self, fn, output, args):
        assert callable(fn)
        assert not isinstance(fn, Function)
        assert isinstance(args, tuple)
        inputs = OrderedDict()
        for arg in args:
            assert isinstance(arg, Funsor)
            inputs.update(arg.inputs)
        super(Function, self).__init__(inputs, output)
        self.fn = fn
        self.args = args

    def __repr__(self):
        return "{}({}, {}, {})".format(
            type(self).__name__, _nameof(self.fn), repr(self.output), repr(self.args)
        )

    def __str__(self):
        return "{}({}, {}, {})".format(
            type(self).__name__, _nameof(self.fn), str(self.output), str(self.args)
        )


@quote.register(Function)
def _(arg, indent, out):
    out.append((indent, "Function({},".format(_nameof(arg.fn))))
    quote.inplace(arg.output, indent + 1, out)
    i, line = out[-1]
    out[-1] = i, line + ","
    quote.inplace(arg.args, indent + 1, out)
    i, line = out[-1]
    out[-1] = i, line + ")"


@eager.register(Function, object, ArrayType, tuple)
def eager_function(fn, output, args):
    if not all(isinstance(arg, (Number, Tensor)) for arg in args):
        return None  # defer to default implementation
    inputs, tensors = align_tensors(*args)
    data = fn(*tensors)
    result = Tensor(data, inputs, dtype=output.dtype)
    assert result.output == output
    return result


def _select(fn, i, *args):
    result = fn(*args)
    assert isinstance(result, tuple)
    return result[i]


def _nested_function(fn, args, output):
    if isinstance(output, ArrayType):
        return Function(fn, output, args)
    elif output.__origin__ in (tuple, Product, typing.Tuple):
        result = []
        for i, output_i in enumerate(output.__args__):
            fn_i = functools.partial(_select, fn, i)
            fn_i.__name__ = "{}_{}".format(_nameof(fn), i)
            result.append(_nested_function(fn_i, args, output_i))
        return Tuple(tuple(result))
    raise ValueError("Invalid output: {}".format(output))


class _Memoized(object):
    def __init__(self, fn):
        self.fn = fn
        self._cache = None

    def __call__(self, *args):
        if self._cache is not None:
            old_args, old_result = self._cache
            if all(x is y for x, y in zip(args, old_args)):
                return old_result
        result = self.fn(*args)
        self._cache = args, result
        return result

    @property
    def __name__(self):
        return _nameof(self.fn)

    @property
    def __annotations__(self):
        return self.fn.__annotations__


def _function(inputs, output, fn):
    if is_nn_module(fn):
        names = getargspec(fn.forward)[0][1:]
    else:
        names = getargspec(fn)[0]
    if isinstance(inputs, dict):
        args = tuple(Variable(name, inputs[name]) for name in names if name in inputs)
    else:
        args = tuple(Variable(name, domain) for (name, domain) in zip(names, inputs))
    assert len(args) == len(inputs)
    if not isinstance(output, ArrayType):
        assert output.__origin__ in (tuple, Product, typing.Tuple)
        # Memoize multiple-output functions so that invocations can be shared among
        # all outputs. This is not foolproof, but does work in simple situations.
        fn = _Memoized(fn)
    return _nested_function(fn, args, output)


def _tuple_to_Tuple(tp):
    if isinstance(tp, tuple):
        warnings.warn(
            "tuple types like (Real, Reals[2]) are deprecated, "
            "use Tuple[Real, Reals[2]] instead",
            DeprecationWarning,
        )
        tp = tuple(map(_tuple_to_Tuple, tp))
        return typing.Tuple[tp]
    return tp


def function(*signature):
    r"""
    Decorator to wrap a PyTorch/NumPy function, using either type hints or
    explicit type annotations.

    Example::

        # Using type hints:
        @funsor.tensor.function
        def matmul(x: Reals[3, 4], y: Reals[4, 5]) -> Reals[3, 5]:
            return torch.matmul(x, y)

        # Using explicit type annotations:
        @funsor.tensor.function(Reals[3, 4], Reals[4, 5], Reals[3, 5])
        def matmul(x, y):
            return torch.matmul(x, y)

        @funsor.tensor.function(Reals[10], Reals[10, 10], Reals[10], Real)
        def mvn_log_prob(loc, scale_tril, x):
            d = torch.distributions.MultivariateNormal(loc, scale_tril)
            return d.log_prob(x)

    To support functions that output nested tuples of tensors, specify a nested
    :py:class:`~typing.Tuple` of output types, for example::

        @funsor.tensor.function
        def max_and_argmax(x: Reals[8]) -> Tuple[Real, Bint[8]]:
            return torch.max(x, dim=-1)

    :param \*signature: A sequence if input domains followed by a final output
        domain or nested tuple of output domains.
    """
    assert signature
    if len(signature) == 1:
        fn = signature[0]
        if callable(fn) and not isinstance(fn, ArrayType):
            # Usage: @function
            inputs = typing.get_type_hints(fn)
            output = inputs.pop("return")
            assert all(isinstance(d, ArrayType) for d in inputs.values())
            assert isinstance(output, (ArrayType, tuple)) or output.__origin__ in (
                tuple,
                Product,
                typing.Tuple,
            )
            return _function(inputs, output, fn)
    # Usage @function(input1, ..., inputN, output)
    inputs, output = signature[:-1], signature[-1]
    output = _tuple_to_Tuple(output)
    assert all(isinstance(d, ArrayType) for d in inputs)
    assert isinstance(output, (ArrayType, tuple)) or output.__origin__ in (
        tuple,
        Product,
        typing.Tuple,
    )
    return functools.partial(_function, inputs, output)


class EinsumOp(ops.Op, metaclass=ops.CachedOpMeta):
    def __init__(self, equation):
        self.equation = equation


@find_domain.register(EinsumOp)
def _find_domain_einsum(op, *operands):
    equation = op.equation
    ein_inputs, ein_output = equation.split('->')
    ein_inputs = ein_inputs.split(',')
    size_dict = {}
    for ein_input, x in zip(ein_inputs, operands):
        assert x.dtype == 'real'
        assert len(ein_input) == len(x.output.shape)
        for name, size in zip(ein_input, x.output.shape):
            other_size = size_dict.setdefault(name, size)
            if other_size != size:
                raise ValueError("Size mismatch at {}: {} vs {}"
                                 .format(name, size, other_size))
    return Reals[tuple(size_dict[d] for d in ein_output)]


def Einsum(equation, operands):
    """
    Wrapper around :func:`torch.einsum` or :func:`np.einsum` to operate on real-valued Funsors.

    Note this operates only on the ``output`` tensor. To perform sum-product
    contractions on named dimensions, instead use ``+`` and
    :class:`~funsor.terms.Reduce`.

    :param str equation: An :func:`torch.einsum` or :func:`np.einsum` equation.
    :param tuple operands: A tuple of input funsors.
    """
<<<<<<< HEAD
    return Finitary(EinsumOp(equation), tuple(operands))
=======

    def __init__(self, equation, operands):
        assert isinstance(equation, str)
        assert isinstance(operands, tuple)
        assert all(isinstance(x, Funsor) for x in operands)
        ein_inputs, ein_output = equation.split("->")
        ein_inputs = ein_inputs.split(",")
        size_dict = {}
        inputs = OrderedDict()
        assert len(ein_inputs) == len(operands)
        for ein_input, x in zip(ein_inputs, operands):
            assert x.dtype == "real"
            inputs.update(x.inputs)
            assert len(ein_input) == len(x.output.shape)
            for name, size in zip(ein_input, x.output.shape):
                other_size = size_dict.setdefault(name, size)
                if other_size != size:
                    raise ValueError(
                        "Size mismatch at {}: {} vs {}".format(name, size, other_size)
                    )
        output = Reals[tuple(size_dict[d] for d in ein_output)]
        super(Einsum, self).__init__(inputs, output)
        self.equation = equation
        self.operands = operands

    def __repr__(self):
        return "Einsum({}, {})".format(repr(self.equation), repr(self.operands))

    def __str__(self):
        return "Einsum({}, {})".format(repr(self.equation), str(self.operands))
>>>>>>> a5b3556c


@eager.register(Finitary, EinsumOp, tuple)
def eager_einsum(op, operands):
    if all(isinstance(x, Tensor) for x in operands):
        # Make new symbols for inputs of operands.
        equation = op.equation
        inputs = OrderedDict()
        for x in operands:
            inputs.update(x.inputs)
        symbols = set(equation)
        get_symbol = iter(map(opt_einsum.get_symbol, itertools.count()))
        new_symbols = {}
        for k in inputs:
            symbol = next(get_symbol)
            while symbol in symbols:
                symbol = next(get_symbol)
            symbols.add(symbol)
            new_symbols[k] = symbol

        # Manually broadcast using einsum symbols.
        assert "." not in equation
        ins, out = equation.split("->")
        ins = ins.split(",")
        ins = [
            "".join(new_symbols[k] for k in x.inputs) + x_out
            for x, x_out in zip(operands, ins)
        ]
        out = "".join(new_symbols[k] for k in inputs) + out
        equation = ",".join(ins) + "->" + out

        data = ops.einsum(equation, *[x.data for x in operands])
        return Tensor(data, inputs)

    return None  # defer to default implementation


def tensordot(x, y, dims):
    """
    Wrapper around :func:`torch.tensordot` or :func:`np.tensordot`
    to operate on real-valued Funsors.

    Note this operates only on the ``output`` tensor. To perform sum-product
    contractions on named dimensions, instead use ``+`` and
    :class:`~funsor.terms.Reduce`.

    Arguments should satisfy::

        len(x.shape) >= dims
        len(y.shape) >= dims
        dims == 0 or x.shape[-dims:] == y.shape[:dims]

    :param Funsor x: A left hand argument.
    :param Funsor y: A y hand argument.
    :param int dims: The number of dimension of overlap of output shape.
    :rtype: Funsor
    """
    assert dims >= 0
    assert len(x.shape) >= dims
    assert len(y.shape) >= dims
    assert dims == 0 or x.shape[-dims:] == y.shape[:dims]
    x_start, x_end = 0, len(x.output.shape)
    y_start = x_end - dims
    y_end = y_start + len(y.output.shape)
    symbols = "abcdefghijklmnopqrstuvwxyz"
    equation = "{},{}->{}".format(
        symbols[x_start:x_end],
        symbols[y_start:y_end],
        symbols[x_start:y_start] + symbols[x_end:y_end],
    )
    return Einsum(equation, (x, y))


def stack(parts, dim=0):
    """
    Wrapper around :func:`torch.stack` or :func:`np.stack` to operate on real-valued Funsors.

    Note this operates only on the ``output`` tensor. To stack funsors in a
    new named dim, instead use :class:`~funsor.terms.Stack`.

    :param tuple parts: A tuple of funsors.
    :param int dim: A torch dim along which to stack.
    :rtype: Funsor
    """
    assert isinstance(dim, int)
    assert isinstance(parts, tuple)
    assert len(set(x.output for x in parts)) == 1
    shape = parts[0].output.shape
    if dim >= 0:
        dim = dim - len(shape) - 1
    assert dim < 0
    split = dim + len(shape) + 1
    shape = shape[:split] + (len(parts),) + shape[split:]
    output = Array[parts[0].dtype, shape]
    fn = functools.partial(ops.stack, dim)
    return Function(fn, output, parts)


REDUCE_OP_TO_NUMERIC = {
    ops.add: ops.sum,
    ops.mul: ops.prod,
    ops.and_: ops.all,
    ops.or_: ops.any,
    ops.logaddexp: ops.logsumexp,
    ops.sample: ops.logsumexp,
    ops.min: ops.amin,
    ops.max: ops.amax,
}


__all__ = [
    "Einsum",
    "Function",
    "REDUCE_OP_TO_NUMERIC",
    "Tensor",
    "align_tensor",
    "align_tensors",
    "function",
    "ignore_jit_warnings",
    "stack",
    "tensordot",
]<|MERGE_RESOLUTION|>--- conflicted
+++ resolved
@@ -1065,40 +1065,7 @@
     :param str equation: An :func:`torch.einsum` or :func:`np.einsum` equation.
     :param tuple operands: A tuple of input funsors.
     """
-<<<<<<< HEAD
     return Finitary(EinsumOp(equation), tuple(operands))
-=======
-
-    def __init__(self, equation, operands):
-        assert isinstance(equation, str)
-        assert isinstance(operands, tuple)
-        assert all(isinstance(x, Funsor) for x in operands)
-        ein_inputs, ein_output = equation.split("->")
-        ein_inputs = ein_inputs.split(",")
-        size_dict = {}
-        inputs = OrderedDict()
-        assert len(ein_inputs) == len(operands)
-        for ein_input, x in zip(ein_inputs, operands):
-            assert x.dtype == "real"
-            inputs.update(x.inputs)
-            assert len(ein_input) == len(x.output.shape)
-            for name, size in zip(ein_input, x.output.shape):
-                other_size = size_dict.setdefault(name, size)
-                if other_size != size:
-                    raise ValueError(
-                        "Size mismatch at {}: {} vs {}".format(name, size, other_size)
-                    )
-        output = Reals[tuple(size_dict[d] for d in ein_output)]
-        super(Einsum, self).__init__(inputs, output)
-        self.equation = equation
-        self.operands = operands
-
-    def __repr__(self):
-        return "Einsum({}, {})".format(repr(self.equation), repr(self.operands))
-
-    def __str__(self):
-        return "Einsum({}, {})".format(repr(self.equation), str(self.operands))
->>>>>>> a5b3556c
 
 
 @eager.register(Finitary, EinsumOp, tuple)
