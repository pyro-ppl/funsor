--- conflicted
+++ resolved
@@ -89,11 +89,7 @@
     assert d is Delta('v', point, log_density)
 
 
-<<<<<<< HEAD
 def test_normal_defaults():
-=======
-def test_mvn_defaults():
->>>>>>> b130f171
     loc = Variable('loc', reals())
     scale = Variable('scale', reals())
     value = Variable('value', reals())
@@ -101,20 +97,20 @@
 
 
 @pytest.mark.parametrize('batch_shape', [(), (5,), (2, 3)], ids=str)
-def test_mvn_density(batch_shape):
+def test_normal_density(batch_shape):
     batch_dims = ('i', 'j', 'k')[:len(batch_shape)]
     inputs = OrderedDict((k, bint(v)) for k, v in zip(batch_dims, batch_shape))
 
     @funsor.of_shape(reals(), reals(), reals())
-    def mvn(loc, scale, value):
+    def normal(loc, scale, value):
         return -((value - loc) ** 2) / (2 * scale ** 2) - scale.log() - math.log(math.sqrt(2 * math.pi))
 
-    check_funsor(mvn, {'loc': reals(), 'scale': reals(), 'value': reals()}, reals())
-
-    loc = Tensor(torch.randn(batch_shape), inputs)
-    scale = Tensor(torch.randn(batch_shape).exp(), inputs)
-    value = Tensor(torch.randn(batch_shape), inputs)
-    expected = mvn(loc, scale, value)
+    check_funsor(normal, {'loc': reals(), 'scale': reals(), 'value': reals()}, reals())
+
+    loc = Tensor(torch.randn(batch_shape), inputs)
+    scale = Tensor(torch.randn(batch_shape).exp(), inputs)
+    value = Tensor(torch.randn(batch_shape), inputs)
+    expected = normal(loc, scale, value)
     check_funsor(expected, inputs, reals())
 
     actual = dist.Normal(loc, scale, value)
@@ -123,7 +119,7 @@
 
 
 @pytest.mark.parametrize('batch_shape', [(), (5,), (2, 3)], ids=str)
-def test_mvn_gaussian_1(batch_shape):
+def test_normal_gaussian_1(batch_shape):
     batch_dims = ('i', 'j', 'k')[:len(batch_shape)]
     inputs = OrderedDict((k, bint(v)) for k, v in zip(batch_dims, batch_shape))
 
@@ -144,7 +140,7 @@
 
 
 @pytest.mark.parametrize('batch_shape', [(), (5,), (2, 3)], ids=str)
-def test_mvn_gaussian_2(batch_shape):
+def test_normal_gaussian_2(batch_shape):
     batch_dims = ('i', 'j', 'k')[:len(batch_shape)]
     inputs = OrderedDict((k, bint(v)) for k, v in zip(batch_dims, batch_shape))
 
@@ -165,7 +161,7 @@
 
 
 @pytest.mark.parametrize('batch_shape', [(), (5,), (2, 3)], ids=str)
-def test_mvn_gaussian_3(batch_shape):
+def test_normal_gaussian_3(batch_shape):
     batch_dims = ('i', 'j', 'k')[:len(batch_shape)]
     inputs = OrderedDict((k, bint(v)) for k, v in zip(batch_dims, batch_shape))
 
