# Copyright Contributors to the Pyro project.
# SPDX-License-Identifier: Apache-2.0

import os
from collections import OrderedDict
from importlib import import_module

import numpy as np
import pytest

import funsor
import funsor.ops as ops
from funsor.distribution import BACKEND_TO_DISTRIBUTIONS_BACKEND
from funsor.interpreter import interpretation
from funsor.terms import eager, lazy, to_data, to_funsor
from funsor.testing import assert_close, check_funsor, rand, randint, randn, random_scale_tril, xfail_if_not_found, xfail_if_not_implemented  # noqa: F401,E501
from funsor.util import get_backend


_ENABLE_MC_DIST_TESTS = int(os.environ.get("FUNSOR_ENABLE_MC_DIST_TESTS", 0))

pytestmark = pytest.mark.skipif(get_backend() == "numpy",
                                reason="numpy does not have distributions backend")
if get_backend() != "numpy":
    dist = import_module(BACKEND_TO_DISTRIBUTIONS_BACKEND[get_backend()])
    backend_dist = dist.dist

    class _fakes:
        """alias for accessing nonreparameterized distributions"""
        def __getattribute__(self, attr):
            if get_backend() == "torch":
                return getattr(backend_dist.testing.fakes, attr)
            elif get_backend() == "jax":
                return getattr(dist, "_NumPyroWrapper_" + attr)
            raise ValueError(attr)

    FAKES = _fakes()


##################################################
# Test cases
##################################################

TEST_CASES = []


class DistTestCase:

    def __init__(self, raw_dist, raw_params, expected_value_domain):
        self.raw_dist = raw_dist
        self.raw_params = raw_params
        self.expected_value_domain = expected_value_domain
        for name, raw_param in self.raw_params:
            if get_backend() != "numpy":
                # we need direct access to these tensors for gradient tests
                setattr(self, name, eval(raw_param))
        TEST_CASES.append(self)

    def __str__(self):
        return self.raw_dist + " " + str(self.raw_params)

    def __hash__(self):
        return hash((self.raw_dist, self.raw_params, self.expected_value_domain))


for batch_shape in [(), (5,), (2, 3)]:

    # BernoulliLogits
    DistTestCase(
        "backend_dist.Bernoulli(logits=case.logits)",
        (("logits", f"rand({batch_shape})"),),
        funsor.Real,
    )

    # BernoulliProbs
    DistTestCase(
        "backend_dist.Bernoulli(probs=case.probs)",
        (("probs", f"rand({batch_shape})"),),
        funsor.Real,
    )

    # Beta
    DistTestCase(
        "backend_dist.Beta(case.concentration1, case.concentration0)",
        (("concentration1", f"ops.exp(randn({batch_shape}))"), ("concentration0", f"ops.exp(randn({batch_shape}))")),
        funsor.Real,
    )
    # NonreparameterizedBeta
    DistTestCase(
        "FAKES.NonreparameterizedBeta(case.concentration1, case.concentration0)",
        (("concentration1", f"ops.exp(randn({batch_shape}))"), ("concentration0", f"ops.exp(randn({batch_shape}))")),
        funsor.Real,
    )

    # Binomial
    DistTestCase(
        "backend_dist.Binomial(total_count=case.total_count, probs=case.probs)",
        (("total_count", "randint(10, 12, ())" if get_backend() == "jax" else "5"), ("probs", f"rand({batch_shape})")),
        funsor.Real,
    )

    # CategoricalLogits
    for size in [2, 4]:
        DistTestCase(
            "backend_dist.Categorical(logits=case.logits)",
            (("logits", f"rand({batch_shape + (size,)})"),),
            funsor.Bint[size],
        )

    # CategoricalProbs
    for size in [2, 4]:
        DistTestCase(
            "backend_dist.Categorical(probs=case.probs)",
            (("probs", f"rand({batch_shape + (size,)})"),),
            funsor.Bint[size],
        )

    # Cauchy
    DistTestCase(
        "backend_dist.Cauchy(loc=case.loc, scale=case.scale)",
        (("loc", f"randn({batch_shape})"), ("scale", f"rand({batch_shape})")),
        funsor.Real,
    )

    # Chi2
    DistTestCase(
        "backend_dist.Chi2(df=case.df)",
        (("df", f"rand({batch_shape})"),),
        funsor.Real,
    )

    # ContinuousBernoulli
    DistTestCase(
        "backend_dist.ContinuousBernoulli(logits=case.logits)",
        (("logits", f"rand({batch_shape})"),),
        funsor.Real,
    )

    # TODO figure out what this should be...
    # Delta
    for event_shape in [(), (4,), (3, 2)]:
        DistTestCase(
            f"backend_dist.Delta(v=case.v, log_density=case.log_density, event_dim={len(event_shape)})",
            (("v", f"rand({batch_shape + event_shape})"), ("log_density", f"rand({batch_shape})")),
            funsor.Reals[event_shape],
        )

    # Dirichlet
    for event_shape in [(1,), (4,)]:
        DistTestCase(
            "backend_dist.Dirichlet(case.concentration)",
            (("concentration", f"rand({batch_shape + event_shape})"),),
            funsor.Reals[event_shape],
        )
        # NonreparameterizedDirichlet
        DistTestCase(
            "FAKES.NonreparameterizedDirichlet(case.concentration)",
            (("concentration", f"rand({batch_shape + event_shape})"),),
            funsor.Reals[event_shape],
        )

    # DirichletMultinomial
    for event_shape in [(1,), (4,)]:
        DistTestCase(
            "backend_dist.DirichletMultinomial(case.concentration, case.total_count)",
            (("concentration", f"rand({batch_shape + event_shape})"), ("total_count", "randint(10, 12, ())")),
            funsor.Reals[event_shape],
        )

    # Exponential
    DistTestCase(
        "backend_dist.Exponential(rate=case.rate)",
        (("rate", f"rand({batch_shape})"),),
        funsor.Real,
    )

    # FisherSnedecor
    DistTestCase(
        "backend_dist.FisherSnedecor(df1=case.df1, df2=case.df2)",
        (("df1", f"rand({batch_shape})"), ("df2", f"rand({batch_shape})")),
        funsor.Real,
    )

    # Gamma
    DistTestCase(
        "backend_dist.Gamma(case.concentration, case.rate)",
        (("concentration", f"rand({batch_shape})"), ("rate", f"rand({batch_shape})")),
        funsor.Real,
    )
    # NonreparametrizedGamma
    DistTestCase(
        "FAKES.NonreparameterizedGamma(case.concentration, case.rate)",
        (("concentration", f"rand({batch_shape})"), ("rate", f"rand({batch_shape})")),
        funsor.Real,
    )

    # Geometric
    DistTestCase(
        "backend_dist.Geometric(probs=case.probs)",
        (("probs", f"rand({batch_shape})"),),
        funsor.Real,
    )

    # Gumbel
    DistTestCase(
        "backend_dist.Gumbel(loc=case.loc, scale=case.scale)",
        (("loc", f"randn({batch_shape})"), ("scale", f"rand({batch_shape})")),
        funsor.Real,
    )

    # HalfCauchy
    DistTestCase(
        "backend_dist.HalfCauchy(scale=case.scale)",
        (("scale", f"rand({batch_shape})"),),
        funsor.Real,
    )

    # HalfNormal
    DistTestCase(
        "backend_dist.HalfNormal(scale=case.scale)",
        (("scale", f"rand({batch_shape})"),),
        funsor.Real,
    )

    # Laplace
    DistTestCase(
        "backend_dist.Laplace(loc=case.loc, scale=case.scale)",
        (("loc", f"randn({batch_shape})"), ("scale", f"rand({batch_shape})")),
        funsor.Real,
    )

    # LowRankMultivariateNormal
    for event_shape in [(3,), (4,)]:
        DistTestCase(
            "backend_dist.LowRankMultivariateNormal(loc=case.loc, cov_factor=case.cov_factor, cov_diag=case.cov_diag)",
            (("loc", f"randn({batch_shape + event_shape})"),
             ("cov_factor", f"randn({batch_shape + event_shape + (2,)})"),
             ("cov_diag", f"rand({batch_shape + event_shape})")),
            funsor.Reals[event_shape],
        )

    # Multinomial
    for event_shape in [(1,), (4,)]:
        DistTestCase(
            "backend_dist.Multinomial(case.total_count, probs=case.probs)",
            (("total_count", "randint(5, 7, ())" if get_backend() == "jax" else "5"),
             ("probs", f"rand({batch_shape + event_shape})")),
            funsor.Reals[event_shape],
        )

    # MultivariateNormal
    for event_shape in [(1,), (3,)]:
        DistTestCase(
            "backend_dist.MultivariateNormal(loc=case.loc, scale_tril=case.scale_tril)",
            (("loc", f"randn({batch_shape + event_shape})"), ("scale_tril", f"random_scale_tril({batch_shape + event_shape * 2})")),  # noqa: E501
            funsor.Reals[event_shape],
        )

    # NegativeBinomial
    DistTestCase(
        "backend_dist.NegativeBinomial(total_count=case.total_count, probs=case.probs)",
        (("total_count", "randint(10, 12, ())" if get_backend() == "jax" else "5"), ("probs", f"rand({batch_shape})")),
        funsor.Real,
    )

    # Normal
    DistTestCase(
        "backend_dist.Normal(case.loc, case.scale)",
        (("loc", f"randn({batch_shape})"), ("scale", f"rand({batch_shape})")),
        funsor.Real,
    )
    # NonreparameterizedNormal
    DistTestCase(
        "FAKES.NonreparameterizedNormal(case.loc, case.scale)",
        (("loc", f"randn({batch_shape})"), ("scale", f"rand({batch_shape})")),
        funsor.Real,
    )

    # OneHotCategorical
    for size in [2, 4]:
        DistTestCase(
            "backend_dist.OneHotCategorical(probs=case.probs)",
            (("probs", f"rand({batch_shape + (size,)})"),),
            funsor.Reals[size],  # funsor.Bint[size],
        )

    # Pareto
    DistTestCase(
        "backend_dist.Pareto(scale=case.scale, alpha=case.alpha)",
        (("scale", f"rand({batch_shape})"), ("alpha", f"rand({batch_shape})")),
        funsor.Real,
    )

    # Poisson
    DistTestCase(
        "backend_dist.Poisson(rate=case.rate)",
        (("rate", f"rand({batch_shape})"),),
        funsor.Real,
    )

    # TODO implement RelaxedBernoulli._infer_param_domain for temperature
    # RelaxedBernoulli
    DistTestCase(
        "backend_dist.RelaxedBernoulli(temperature=case.temperature, logits=case.logits)",
        (("temperature", f"rand({batch_shape})"), ("logits", f"rand({batch_shape})")),
        funsor.Real,
    )

    # StudentT
    DistTestCase(
        "backend_dist.StudentT(df=case.df, loc=case.loc, scale=case.scale)",
        (("df", f"rand({batch_shape})"), ("loc", f"randn({batch_shape})"), ("scale", f"rand({batch_shape})")),
        funsor.Real
    )

    # Uniform
    DistTestCase(
        "backend_dist.Uniform(low=case.low, high=case.high)",
        (("low", f"rand({batch_shape})"), ("high", f"2. + rand({batch_shape})")),
        funsor.Real
    )

    # VonMises
    DistTestCase(
        "backend_dist.VonMises(case.loc, case.concentration)",
        (("loc", f"rand({batch_shape})"), ("concentration", f"rand({batch_shape})")),
        funsor.Real,
    )

<<<<<<< HEAD
    # Independent
    for indep_shape in [(3,), (2, 3)]:
        # Beta.to_event
        DistTestCase(
            f"backend_dist.Beta(case.concentration1, case.concentration0).to_event({len(indep_shape)})",
            (("concentration1", f"ops.exp(randn({batch_shape + indep_shape}))"),
             ("concentration0", f"ops.exp(randn({batch_shape + indep_shape}))")),
            funsor.Reals[indep_shape],
        )
        # Dirichlet.to_event
        for event_shape in [(2,), (4,)]:
            DistTestCase(
                f"backend_dist.Dirichlet(case.concentration).to_event({len(indep_shape)})",
                (("concentration", f"rand({batch_shape + indep_shape + event_shape})"),),
                funsor.Reals[indep_shape + event_shape],
            )
=======
    # Weibull
    DistTestCase(
        "backend_dist.Weibull(scale=case.scale, concentration=case.concentration)",
        (("scale", f"ops.exp(randn({batch_shape}))"), ("concentration", f"ops.exp(rand({batch_shape}))")),
        funsor.Real
    )
>>>>>>> 84286d17


###########################
# Generic tests:
#   High-level distribution testing strategy: sequence of increasingly semantically strong distribution-agnostic tests
#   Conversion invertibility -> density type and value -> enumerate_support type and value -> samplers -> gradients
###########################

def _default_dim_to_name(inputs_shape, event_inputs=None):
    DIM_TO_NAME = tuple(map("_pyro_dim_{}".format, range(-100, 0)))
    dim_to_name_list = DIM_TO_NAME + event_inputs if event_inputs else DIM_TO_NAME
    dim_to_name = OrderedDict(zip(
        range(-len(inputs_shape), 0),
        dim_to_name_list[len(dim_to_name_list) - len(inputs_shape):]))
    name_to_dim = OrderedDict((name, dim) for dim, name in dim_to_name.items())
    return dim_to_name, name_to_dim


@pytest.mark.parametrize("case", TEST_CASES, ids=str)
def test_generic_distribution_to_funsor(case):

    with xfail_if_not_found():
        raw_dist, expected_value_domain = eval(case.raw_dist), case.expected_value_domain

    dim_to_name, name_to_dim = _default_dim_to_name(raw_dist.batch_shape)
    with interpretation(lazy):
        funsor_dist = to_funsor(raw_dist, output=funsor.Real, dim_to_name=dim_to_name)
    assert funsor_dist.inputs["value"] == expected_value_domain

    actual_dist = to_data(funsor_dist, name_to_dim=name_to_dim)

    assert isinstance(actual_dist, backend_dist.Distribution)
    assert issubclass(type(actual_dist), type(raw_dist))  # subclass to handle wrappers
    while isinstance(raw_dist, (backend_dist.Independent, backend_dist.TransformedDistribution)):
        raw_dist = raw_dist.base_dist
        actual_dist = actual_dist.base_dist
        assert isinstance(actual_dist, backend_dist.Distribution)
        assert issubclass(type(actual_dist), type(raw_dist))  # subclass to handle wrappers

    for param_name, _ in case.raw_params:
        assert hasattr(raw_dist, param_name)
        assert_close(getattr(actual_dist, param_name), getattr(raw_dist, param_name))


@pytest.mark.parametrize("case", TEST_CASES, ids=str)
@pytest.mark.parametrize("use_lazy", [True, False])
def test_generic_log_prob(case, use_lazy):

    with xfail_if_not_found():
        raw_dist, expected_value_domain = eval(case.raw_dist), case.expected_value_domain

    dim_to_name, name_to_dim = _default_dim_to_name(raw_dist.batch_shape)
    with interpretation(lazy if use_lazy else eager):
        # some distributions have nontrivial eager patterns
        funsor_dist = to_funsor(raw_dist, output=funsor.Real, dim_to_name=dim_to_name)
    expected_inputs = {name: funsor.Bint[raw_dist.batch_shape[dim]] for dim, name in dim_to_name.items()}
    expected_inputs.update({"value": expected_value_domain})

    check_funsor(funsor_dist, expected_inputs, funsor.Real)

    if get_backend() == "jax":
        raw_value = raw_dist.sample(key=np.array([0, 0], dtype=np.uint32))
    else:
        raw_value = raw_dist.sample()
    expected_logprob = to_funsor(raw_dist.log_prob(raw_value), output=funsor.Real, dim_to_name=dim_to_name)
    funsor_value = to_funsor(raw_value, output=expected_value_domain, dim_to_name=dim_to_name)
<<<<<<< HEAD
    assert_close(funsor_dist(value=funsor_value), expected_logprob, rtol=5e-4)
=======
    assert_close(funsor_dist(value=funsor_value), expected_logprob, rtol=1e-4 if use_lazy else 1e-3)
>>>>>>> 84286d17


@pytest.mark.parametrize("case", TEST_CASES, ids=str)
@pytest.mark.parametrize("expand", [False, True])
def test_generic_enumerate_support(case, expand):

    with xfail_if_not_found():
        raw_dist = eval(case.raw_dist)

    dim_to_name, name_to_dim = _default_dim_to_name(raw_dist.batch_shape)
    with interpretation(lazy):
        funsor_dist = to_funsor(raw_dist, output=funsor.Real, dim_to_name=dim_to_name)

    assert getattr(raw_dist, "has_enumerate_support", False) == getattr(funsor_dist, "has_enumerate_support", False)
    if getattr(funsor_dist, "has_enumerate_support", False):
        name_to_dim["value"] = -1 if not name_to_dim else min(name_to_dim.values()) - 1
        with xfail_if_not_implemented("enumerate support not implemented"):
            raw_support = raw_dist.enumerate_support(expand=expand)
            funsor_support = funsor_dist.enumerate_support(expand=expand)
            assert_close(to_data(funsor_support, name_to_dim=name_to_dim), raw_support)


@pytest.mark.parametrize("case", TEST_CASES, ids=str)
@pytest.mark.parametrize("sample_shape", [(), (2,), (4, 3)], ids=str)
def test_generic_sample(case, sample_shape):

    with xfail_if_not_found():
        raw_dist = eval(case.raw_dist)

    dim_to_name, name_to_dim = _default_dim_to_name(sample_shape + raw_dist.batch_shape)
    with interpretation(lazy):
        funsor_dist = to_funsor(raw_dist, output=funsor.Real, dim_to_name=dim_to_name)

    sample_inputs = OrderedDict((dim_to_name[dim - len(raw_dist.batch_shape)], funsor.Bint[sample_shape[dim]])
                                for dim in range(-len(sample_shape), 0))
    rng_key = None if get_backend() == "torch" else np.array([0, 0], dtype=np.uint32)
    sample_value = funsor_dist.sample(frozenset(['value']), sample_inputs, rng_key=rng_key)
    expected_inputs = OrderedDict(tuple(sample_inputs.items()) + tuple(funsor_dist.inputs.items()))
    # TODO compare sample values on jax backend
    check_funsor(sample_value, expected_inputs, funsor.Real)


@pytest.mark.parametrize("case", TEST_CASES, ids=str)
@pytest.mark.parametrize("statistic", [
    "mean",
    "variance",
    pytest.param("entropy", marks=[pytest.mark.skipif(get_backend() == "jax", reason="entropy not implemented")])
])
def test_generic_stats(case, statistic):

    with xfail_if_not_found():
        raw_dist = eval(case.raw_dist)

    dim_to_name, name_to_dim = _default_dim_to_name(raw_dist.batch_shape)
    with interpretation(lazy):
        funsor_dist = to_funsor(raw_dist, output=funsor.Real, dim_to_name=dim_to_name)

    with xfail_if_not_implemented(msg="entropy not implemented for some distributions"):
        actual_stat = getattr(funsor_dist, statistic)()

    expected_stat_raw = getattr(raw_dist, statistic)
    if statistic == "entropy":
        expected_stat = to_funsor(expected_stat_raw(), output=funsor.Real, dim_to_name=dim_to_name)
    else:
        expected_stat = to_funsor(expected_stat_raw, output=case.expected_value_domain, dim_to_name=dim_to_name)

    check_funsor(actual_stat, expected_stat.inputs, expected_stat.output)
    if ops.isnan(expected_stat.data).all():
        pytest.xfail(reason="base stat returns nan")
    else:
        assert_close(to_data(actual_stat, name_to_dim), to_data(expected_stat, name_to_dim), rtol=1e-4)<|MERGE_RESOLUTION|>--- conflicted
+++ resolved
@@ -136,7 +136,6 @@
         funsor.Real,
     )
 
-    # TODO figure out what this should be...
     # Delta
     for event_shape in [(), (4,), (3, 2)]:
         DistTestCase(
@@ -298,7 +297,6 @@
         funsor.Real,
     )
 
-    # TODO implement RelaxedBernoulli._infer_param_domain for temperature
     # RelaxedBernoulli
     DistTestCase(
         "backend_dist.RelaxedBernoulli(temperature=case.temperature, logits=case.logits)",
@@ -327,7 +325,13 @@
         funsor.Real,
     )
 
-<<<<<<< HEAD
+    # Weibull
+    DistTestCase(
+        "backend_dist.Weibull(scale=case.scale, concentration=case.concentration)",
+        (("scale", f"ops.exp(randn({batch_shape}))"), ("concentration", f"ops.exp(rand({batch_shape}))")),
+        funsor.Real
+    )
+
     # Independent
     for indep_shape in [(3,), (2, 3)]:
         # Beta.to_event
@@ -344,14 +348,6 @@
                 (("concentration", f"rand({batch_shape + indep_shape + event_shape})"),),
                 funsor.Reals[indep_shape + event_shape],
             )
-=======
-    # Weibull
-    DistTestCase(
-        "backend_dist.Weibull(scale=case.scale, concentration=case.concentration)",
-        (("scale", f"ops.exp(randn({batch_shape}))"), ("concentration", f"ops.exp(rand({batch_shape}))")),
-        funsor.Real
-    )
->>>>>>> 84286d17
 
 
 ###########################
@@ -418,11 +414,7 @@
         raw_value = raw_dist.sample()
     expected_logprob = to_funsor(raw_dist.log_prob(raw_value), output=funsor.Real, dim_to_name=dim_to_name)
     funsor_value = to_funsor(raw_value, output=expected_value_domain, dim_to_name=dim_to_name)
-<<<<<<< HEAD
-    assert_close(funsor_dist(value=funsor_value), expected_logprob, rtol=5e-4)
-=======
     assert_close(funsor_dist(value=funsor_value), expected_logprob, rtol=1e-4 if use_lazy else 1e-3)
->>>>>>> 84286d17
 
 
 @pytest.mark.parametrize("case", TEST_CASES, ids=str)
