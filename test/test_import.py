--- conflicted
+++ resolved
@@ -17,13 +17,9 @@
             continue
         if name.startswith('__'):
             continue
-<<<<<<< HEAD
-        assert hasattr(import_module('funsor'), name), 'funsor/__init__.py does not import {}'.format(name)
-=======
         if name == "minipyro":
             continue  # TODO: enable when minipyro is backend-agnostic
         assert hasattr(import_module('funsor'), name), f'funsor/__init__.py does not import {name}'
->>>>>>> b4db46ac
         actual = getattr(import_module('funsor'), name)
         expected = import_module('funsor.{}'.format(name))
         assert actual == expected