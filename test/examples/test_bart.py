# Copyright Contributors to the Pyro project.
# SPDX-License-Identifier: Apache-2.0

import math
from typing import Tuple

import pytest
import torch

import funsor
import funsor.ops as ops
import funsor.torch.distributions as dist
from funsor.cnf import Contraction
from funsor.domains import Bint, Real, Reals
from funsor.gaussian import Gaussian
from funsor.integrate import Integrate
from funsor.montecarlo import MonteCarlo
from funsor.pyro.convert import AffineNormal
from funsor.sum_product import MarkovProduct
from funsor.tensor import Function, Tensor
from funsor.terms import Binary, Independent, Stack, Subs, Variable, reflect
from funsor.testing import xfail_param

num_origins = 2
num_destins = 2


def bounded_exp(x, bound):
    return (x - math.log(bound)).sigmoid() * bound


call_count = 0


<<<<<<< HEAD
@funsor.function
def unpack_gate_rate(gate_rate: Reals[2 * num_origins * num_destins]) \
        -> Tuple[Reals[num_origins, num_destins, 2],
                 Reals[num_origins, num_destins]]:
=======
@funsor.function(
    Reals[2 * num_origins * num_destins],
    (Reals[num_origins, num_destins, 2], Reals[num_origins, num_destins]),
)
def unpack_gate_rate(gate_rate):
>>>>>>> c77a54e3
    global call_count
    call_count += 1
    batch_shape = gate_rate.shape[:-1]
    event_shape = (2, num_origins, num_destins)
    gate, rate = gate_rate.reshape(batch_shape + event_shape).unbind(-3)
    rate = bounded_exp(rate, bound=1e4)
    gate = torch.stack((torch.zeros_like(gate), gate), dim=-1)
    return gate, rate


unpack_gate_rate_0 = unpack_gate_rate[0].fn
unpack_gate_rate_1 = unpack_gate_rate[1].fn


@pytest.mark.parametrize(
    "analytic_kl",
    [False, xfail_param(True, reason="missing pattern")],
    ids=["monte-carlo-kl", "analytic-kl"],
)
def test_bart(analytic_kl):
    global call_count
    call_count = 0

    with reflect:
        q = Independent(
            Independent(
                Contraction(
                    ops.null,
                    ops.add,
                    frozenset(),
                    (
                        Tensor(
                            torch.tensor(
                                [
                                    [
                                        -0.6077086925506592,
                                        -1.1546266078948975,
                                        -0.7021151781082153,
                                        -0.5303535461425781,
                                        -0.6365622282028198,
                                        -1.2423288822174072,
                                        -0.9941254258155823,
                                        -0.6287292242050171,
                                    ],
                                    [
                                        -0.6987162828445435,
                                        -1.0875964164733887,
                                        -0.7337473630905151,
                                        -0.4713417589664459,
                                        -0.6674002408981323,
                                        -1.2478348016738892,
                                        -0.8939017057418823,
                                        -0.5238542556762695,
                                    ],
                                ],
                                dtype=torch.float32,
                            ),
                            (("time_b4", Bint[2]), ("_event_1_b2", Bint[8])),
                            "real",
                        ),
                        Gaussian(
                            torch.tensor(
                                [
                                    [
                                        [-0.3536059558391571],
                                        [-0.21779225766658783],
                                        [0.2840439975261688],
                                        [0.4531521499156952],
                                        [-0.1220812276005745],
                                        [-0.05519985035061836],
                                        [0.10932210087776184],
                                        [0.6656699776649475],
                                    ],
                                    [
                                        [-0.39107921719551086],
                                        [-0.20241987705230713],
                                        [0.2170514464378357],
                                        [0.4500560462474823],
                                        [0.27945515513420105],
                                        [-0.0490039587020874],
                                        [-0.06399798393249512],
                                        [0.846565842628479],
                                    ],
                                ],
                                dtype=torch.float32,
                            ),
                            torch.tensor(
                                [
                                    [
                                        [[1.984686255455017]],
                                        [[0.6699360013008118]],
                                        [[1.6215802431106567]],
                                        [[2.372016668319702]],
                                        [[1.77385413646698]],
                                        [[0.526767373085022]],
                                        [[0.8722561597824097]],
                                        [[2.1879124641418457]],
                                    ],
                                    [
                                        [[1.6996612548828125]],
                                        [[0.7535632252693176]],
                                        [[1.4946647882461548]],
                                        [[2.642792224884033]],
                                        [[1.7301604747772217]],
                                        [[0.5203893780708313]],
                                        [[1.055436372756958]],
                                        [[2.8370864391326904]],
                                    ],
                                ],
                                dtype=torch.float32,
                            ),
                            (
                                ("time_b4", Bint[2]),
                                ("_event_1_b2", Bint[8]),
                                ("value_b1", Real),
                            ),
                        ),
                    ),
                ),
                "gate_rate_b3",
                "_event_1_b2",
                "value_b1",
            ),
            "gate_rate_t",
            "time_b4",
            "gate_rate_b3",
        )
        p_prior = Contraction(
            ops.logaddexp,
            ops.add,
            frozenset(
                {
                    Variable("state(time=1)_b11", Reals[2]),
                    Variable("state_b10", Reals[2]),
                }
            ),
            (
                MarkovProduct(
                    ops.logaddexp,
                    ops.add,
                    Contraction(
                        ops.null,
                        ops.add,
                        frozenset(),
                        (
                            Tensor(
                                torch.tensor(2.7672932147979736, dtype=torch.float32),
                                (),
                                "real",
                            ),
                            Gaussian(
                                torch.tensor(
                                    [-0.0, -0.0, 0.0, 0.0], dtype=torch.float32
                                ),
                                torch.tensor(
                                    [
                                        [
                                            98.01002502441406,
                                            0.0,
                                            -99.0000228881836,
                                            -0.0,
                                        ],
                                        [
                                            0.0,
                                            98.01002502441406,
                                            -0.0,
                                            -99.0000228881836,
                                        ],
                                        [
                                            -99.0000228881836,
                                            -0.0,
                                            100.0000228881836,
                                            0.0,
                                        ],
                                        [
                                            -0.0,
                                            -99.0000228881836,
                                            0.0,
                                            100.0000228881836,
                                        ],
                                    ],
                                    dtype=torch.float32,
                                ),
                                (
                                    ("state_b7", Reals[2]),
                                    ("state(time=1)_b8", Reals[2]),
                                ),
                            ),
                            Subs(
                                AffineNormal(
                                    Tensor(
                                        torch.tensor(
                                            [
                                                [
                                                    0.03488487750291824,
                                                    0.07356668263673782,
                                                    0.19946961104869843,
                                                    0.5386509299278259,
                                                    -0.708323061466217,
                                                    0.24411526322364807,
                                                    -0.20855577290058136,
                                                    -0.2421337217092514,
                                                ],
                                                [
                                                    0.41762110590934753,
                                                    0.5272183418273926,
                                                    -0.49835553765296936,
                                                    -0.0363837406039238,
                                                    -0.0005282597267068923,
                                                    0.2704298794269562,
                                                    -0.155222088098526,
                                                    -0.44802337884902954,
                                                ],
                                            ],
                                            dtype=torch.float32,
                                        ),
                                        (),
                                        "real",
                                    ),
                                    Tensor(
                                        torch.tensor(
                                            [
                                                [
                                                    -0.003566693514585495,
                                                    -0.2848514914512634,
                                                    0.037103548645973206,
                                                    0.12648648023605347,
                                                    -0.18501518666744232,
                                                    -0.20899859070777893,
                                                    0.04121830314397812,
                                                    0.0054807960987091064,
                                                ],
                                                [
                                                    0.0021788496524095535,
                                                    -0.18700894713401794,
                                                    0.08187370002269745,
                                                    0.13554862141609192,
                                                    -0.10477752983570099,
                                                    -0.20848378539085388,
                                                    -0.01393645629286766,
                                                    0.011670656502246857,
                                                ],
                                            ],
                                            dtype=torch.float32,
                                        ),
                                        (("time_b9", Bint[2]),),
                                        "real",
                                    ),
                                    Tensor(
                                        torch.tensor(
                                            [
                                                [
                                                    0.5974780917167664,
                                                    0.864071786403656,
                                                    1.0236268043518066,
                                                    0.7147538065910339,
                                                    0.7423890233039856,
                                                    0.9462157487869263,
                                                    1.2132389545440674,
                                                    1.0596832036972046,
                                                ],
                                                [
                                                    0.5787821412086487,
                                                    0.9178534150123596,
                                                    0.9074794054031372,
                                                    0.6600189208984375,
                                                    0.8473222255706787,
                                                    0.8426999449729919,
                                                    1.194266438484192,
                                                    1.0471148490905762,
                                                ],
                                            ],
                                            dtype=torch.float32,
                                        ),
                                        (("time_b9", Bint[2]),),
                                        "real",
                                    ),
                                    Variable("state(time=1)_b8", Reals[2]),
                                    Variable("gate_rate_b6", Reals[8]),
                                ),
                                (
                                    (
                                        "gate_rate_b6",
                                        Binary(
                                            ops.GetitemOp(0),
                                            Variable("gate_rate_t", Reals[2, 8]),
                                            Variable("time_b9", Bint[2]),
                                        ),
                                    ),
                                ),
                            ),
                        ),
                    ),
                    Variable("time_b9", Bint[2]),
                    frozenset({("state_b7", "state(time=1)_b8")}),
                    frozenset(
                        {
                            ("state(time=1)_b8", "state(time=1)_b11"),
                            ("state_b7", "state_b10"),
                        }
                    ),
                ),
                Subs(
                    dist.MultivariateNormal(
                        Tensor(
                            torch.tensor([0.0, 0.0], dtype=torch.float32), (), "real"
                        ),
                        Tensor(
                            torch.tensor(
                                [[10.0, 0.0], [0.0, 10.0]], dtype=torch.float32
                            ),
                            (),
                            "real",
                        ),
                        Variable("value_b5", Reals[2]),
                    ),
                    (("value_b5", Variable("state_b10", Reals[2])),),
                ),
            ),
        )
        p_likelihood = Contraction(
            ops.add,
            ops.null,
            frozenset(
                {
                    Variable("time_b17", Bint[2]),
                    Variable("destin_b16", Bint[2]),
                    Variable("origin_b15", Bint[2]),
                }
            ),
            (
                Contraction(
                    ops.logaddexp,
                    ops.add,
                    frozenset({Variable("gated_b14", Bint[2])}),
                    (
                        dist.Categorical(
                            Binary(
                                ops.GetitemOp(0),
                                Binary(
                                    ops.GetitemOp(0),
                                    Subs(
                                        Function(
                                            unpack_gate_rate_0,
                                            Reals[2, 2, 2],
                                            (Variable("gate_rate_b12", Reals[8]),),
                                        ),
                                        (
                                            (
                                                "gate_rate_b12",
                                                Binary(
                                                    ops.GetitemOp(0),
                                                    Variable(
                                                        "gate_rate_t", Reals[2, 8]
                                                    ),
                                                    Variable("time_b17", Bint[2]),
                                                ),
                                            ),
                                        ),
                                    ),
                                    Variable("origin_b15", Bint[2]),
                                ),
                                Variable("destin_b16", Bint[2]),
                            ),
                            Variable("gated_b14", Bint[2]),
                        ),
                        Stack(
                            "gated_b14",
                            (
                                dist.Poisson(
                                    Binary(
                                        ops.GetitemOp(0),
                                        Binary(
                                            ops.GetitemOp(0),
                                            Subs(
                                                Function(
                                                    unpack_gate_rate_1,
                                                    Reals[2, 2],
                                                    (
                                                        Variable(
                                                            "gate_rate_b13", Reals[8]
                                                        ),
                                                    ),
                                                ),
                                                (
                                                    (
                                                        "gate_rate_b13",
                                                        Binary(
                                                            ops.GetitemOp(0),
                                                            Variable(
                                                                "gate_rate_t",
                                                                Reals[2, 8],
                                                            ),
                                                            Variable(
                                                                "time_b17", Bint[2]
                                                            ),
                                                        ),
                                                    ),
                                                ),
                                            ),
                                            Variable("origin_b15", Bint[2]),
                                        ),
                                        Variable("destin_b16", Bint[2]),
                                    ),
                                    Tensor(
                                        torch.tensor(
                                            [
                                                [[1.0, 1.0], [5.0, 0.0]],
                                                [[0.0, 6.0], [19.0, 3.0]],
                                            ],
                                            dtype=torch.float32,
                                        ),
                                        (
                                            ("time_b17", Bint[2]),
                                            ("origin_b15", Bint[2]),
                                            ("destin_b16", Bint[2]),
                                        ),
                                        "real",
                                    ),
                                ),
                                dist.Delta(
                                    Tensor(
                                        torch.tensor(0.0, dtype=torch.float32),
                                        (),
                                        "real",
                                    ),
                                    Tensor(
                                        torch.tensor(0.0, dtype=torch.float32),
                                        (),
                                        "real",
                                    ),
                                    Tensor(
                                        torch.tensor(
                                            [
                                                [[1.0, 1.0], [5.0, 0.0]],
                                                [[0.0, 6.0], [19.0, 3.0]],
                                            ],
                                            dtype=torch.float32,
                                        ),
                                        (
                                            ("time_b17", Bint[2]),
                                            ("origin_b15", Bint[2]),
                                            ("destin_b16", Bint[2]),
                                        ),
                                        "real",
                                    ),
                                ),
                            ),
                        ),
                    ),
                ),
            ),
        )

    if analytic_kl:
        exact_part = funsor.Integrate(q, p_prior - q, "gate_rate_t")
        with MonteCarlo():
            approx_part = funsor.Integrate(q, p_likelihood, "gate_rate_t")
        elbo = exact_part + approx_part
    else:
        p = p_prior + p_likelihood
        with MonteCarlo():
            elbo = Integrate(q, p - q, "gate_rate_t")

    assert isinstance(elbo, Tensor), elbo.pretty()
    assert call_count == 1<|MERGE_RESOLUTION|>--- conflicted
+++ resolved
@@ -2,7 +2,7 @@
 # SPDX-License-Identifier: Apache-2.0
 
 import math
-from typing import Tuple
+import typing
 
 import pytest
 import torch
@@ -32,18 +32,10 @@
 call_count = 0
 
 
-<<<<<<< HEAD
 @funsor.function
-def unpack_gate_rate(gate_rate: Reals[2 * num_origins * num_destins]) \
-        -> Tuple[Reals[num_origins, num_destins, 2],
-                 Reals[num_origins, num_destins]]:
-=======
-@funsor.function(
-    Reals[2 * num_origins * num_destins],
-    (Reals[num_origins, num_destins, 2], Reals[num_origins, num_destins]),
-)
-def unpack_gate_rate(gate_rate):
->>>>>>> c77a54e3
+def unpack_gate_rate(
+    gate_rate: Reals[2 * num_origins * num_destins],
+) -> typing.Tuple[Reals[num_origins, num_destins, 2], Reals[num_origins, num_destins]]:
     global call_count
     call_count += 1
     batch_shape = gate_rate.shape[:-1]
