# Copyright Contributors to the Pyro project.
# SPDX-License-Identifier: Apache-2.0

from collections import OrderedDict

import pytest

import funsor
import funsor.ops as ops
from funsor.adjoint import AdjointTape
from funsor.domains import Bint
from funsor.einsum import BACKEND_ADJOINT_OPS, einsum, naive_einsum, naive_plated_einsum
from funsor.optimizer import apply_optimizer
<<<<<<< HEAD
from funsor.sum_product import MarkovProduct, naive_sequential_sum_product, sequential_sum_product, sum_product
from funsor.terms import Variable, reflect, to_funsor
=======
from funsor.sum_product import (
    MarkovProduct,
    naive_sequential_sum_product,
    sequential_sum_product,
    sum_product,
)
from funsor.terms import Variable, reflect
>>>>>>> 5d737584
from funsor.testing import (
    assert_close,
    make_einsum_example,
    make_plated_hmm_einsum,
    random_gaussian,
    random_tensor,
    xfail_param,
)
from funsor.util import get_backend

pytestmark = pytest.mark.skipif(
    get_backend() != "torch",
    reason="numpy/jax backend requires porting pyro.ops.einsum",
)
if get_backend() == "torch":
    import torch
    from pyro.ops.contract import einsum as pyro_einsum
    from pyro.ops.einsum.adjoint import require_backward as pyro_require_backward

EINSUM_EXAMPLES = [
    "a->",
    "ab->",
    ",->",
    ",,->",
    xfail_param("a,a->a", reason="incorrect in Pyro?"),
    xfail_param("a,a,a->a", reason="incorrect in Pyro?"),
    "a,b->",
    "ab,a->",
    "a,b,c->",
    "a,a->",
    "a,a,a,ab->",
    "abc,bcd,cde->",
    "ab,bc,cd->",
    "ab,b,bc,c,cd,d->",
]


@pytest.mark.parametrize("einsum_impl", [naive_einsum, einsum])
@pytest.mark.parametrize("equation", EINSUM_EXAMPLES)
@pytest.mark.parametrize(
    "backend",
    [
        "pyro.ops.einsum.torch_marginal",
        xfail_param("pyro.ops.einsum.torch_map", reason="wrong adjoint"),
    ],
)
def test_einsum_adjoint(einsum_impl, equation, backend):
    inputs, outputs, sizes, operands, funsor_operands = make_einsum_example(equation)
    sum_op, prod_op = BACKEND_ADJOINT_OPS[backend]

    with AdjointTape() as tape:
        fwd_expr = einsum_impl(equation, *funsor_operands, backend=backend)
    actuals = tape.adjoint(sum_op, prod_op, fwd_expr, funsor_operands)

    for operand in operands:
        pyro_require_backward(operand)
<<<<<<< HEAD
    expected_out = pyro_einsum(equation, *operands,
                               modulo_total=False,
                               backend=backend)[0]
    expected_out._pyro_backward()

    for i, (inp, tv, fv) in enumerate(zip(inputs, operands, funsor_operands)):
        actual = actuals[fv] + fv - fwd_expr
=======
    expected_out = pyro_einsum(equation, *operands, modulo_total=True, backend=backend)[
        0
    ]
    expected_out._pyro_backward()

    for i, (inp, tv, fv) in enumerate(zip(inputs, operands, funsor_operands)):
        # actual = actuals[fv]
        actual = prod_op(actuals[fv], fv).reduce(
            sum_op, actuals[fv].input_vars - fv.input_vars
        )
>>>>>>> 5d737584
        expected = tv._pyro_backward_result
        if inp:
            actual = actual.align(tuple(inp))
        assert isinstance(actual, (funsor.Number, funsor.Tensor))
        assert expected.shape == getattr(actual.data, "shape", ())
        assert torch.allclose(expected, torch.as_tensor(actual.data), atol=1e-5)


PLATED_EINSUM_EXAMPLES = [
<<<<<<< HEAD
    # (xfail_param(',i->', reason="incorrect in Pyro?"), 'i'),
    # (xfail_param('i->', reason="incorrect in Pyro?"), 'i'),
    ('ai->', 'i'),
    (',ai,abij->', 'ij'),
    ('a,ai,bij->', 'ij'),
    ('ai,abi,bci,cdi->', 'i'),
    ('aij,abij,bcij->', 'ij'),
    ('a,abi,bcij,cdij->', 'ij'),
=======
    (",i->", "i"),
    ("i->", "i"),
    ("ai->", "i"),
    (",ai,abij->", "ij"),
    ("a,ai,bij->", "ij"),
    ("ai,abi,bci,cdi->", "i"),
    ("aij,abij,bcij->", "ij"),
    ("a,abi,bcij,cdij->", "ij"),
>>>>>>> 5d737584
]


@pytest.mark.parametrize("einsum_impl", [naive_plated_einsum, einsum])
@pytest.mark.parametrize("equation,plates", PLATED_EINSUM_EXAMPLES)
@pytest.mark.parametrize(
    "backend",
    [
        "pyro.ops.einsum.torch_marginal",
        xfail_param("pyro.ops.einsum.torch_map", reason="wrong adjoint"),
    ],
)
def test_plated_einsum_adjoint(einsum_impl, equation, plates, backend):
    inputs, outputs, sizes, operands, funsor_operands = make_einsum_example(equation)
    sum_op, prod_op = BACKEND_ADJOINT_OPS[backend]

    with AdjointTape() as tape:
        fwd_expr = einsum_impl(
            equation, *funsor_operands, plates=plates, backend=backend
        )
    actuals = tape.adjoint(sum_op, prod_op, fwd_expr, funsor_operands)

    for operand in operands:
        pyro_require_backward(operand)
    expected_out = pyro_einsum(
        equation, *operands, modulo_total=False, plates=plates, backend=backend
    )[0]
    expected_out._pyro_backward()

    for i, (inp, tv, fv) in enumerate(zip(inputs, operands, funsor_operands)):
<<<<<<< HEAD
        actual = actuals[fv] + fv - fwd_expr
        if isinstance(actual, funsor.Number):
            actual = funsor.Tensor(tv.new_tensor(actual.data), OrderedDict())
=======
        actual = prod_op(actuals[fv], fv).reduce(
            sum_op, actuals[fv].input_vars - fv.input_vars
        )
>>>>>>> 5d737584
        expected = tv._pyro_backward_result
        expected_funsor = to_funsor(expected, dim_to_name={
            dim - len(expected.shape): name for dim, name in enumerate(tv._pyro_dims)})
        # assert_close(actual, expected_funsor, atol=1e-4, rtol=1e-4)
        assert (actual - expected_funsor).data.abs().max() < 1e-4


OPTIMIZED_PLATED_EINSUM_EXAMPLES = [
    make_plated_hmm_einsum(num_steps, num_obs_plates=b, num_hidden_plates=a)
    for num_steps in [20, 30, 50]
    for (a, b) in [(0, 0), (0, 1), (0, 2), (1, 1), (1, 2)]
]


@pytest.mark.parametrize("equation,plates", OPTIMIZED_PLATED_EINSUM_EXAMPLES)
@pytest.mark.parametrize(
    "backend",
    [
        "pyro.ops.einsum.torch_marginal",
        xfail_param("pyro.ops.einsum.torch_map", reason="wrong adjoint"),
    ],
)
def test_optimized_plated_einsum_adjoint(equation, plates, backend):
    inputs, outputs, sizes, operands, funsor_operands = make_einsum_example(equation)
    sum_op, prod_op = BACKEND_ADJOINT_OPS[backend]

    with AdjointTape() as tape:
        fwd_expr = einsum(equation, *funsor_operands, plates=plates, backend=backend)
    actuals = tape.adjoint(sum_op, prod_op, fwd_expr, funsor_operands)

    for operand in operands:
        pyro_require_backward(operand)
    expected_out = pyro_einsum(
        equation, *operands, modulo_total=False, plates=plates, backend=backend
    )[0]
    expected_out._pyro_backward()

    for i, (inp, tv, fv) in enumerate(zip(inputs, operands, funsor_operands)):
<<<<<<< HEAD
        actual = actuals[fv] + fv - fwd_expr
        if isinstance(actual, funsor.Number):
            actual = funsor.Tensor(tv.new_tensor(actual.data), OrderedDict())
=======
        actual = prod_op(actuals[fv], fv).reduce(
            sum_op, actuals[fv].input_vars - fv.input_vars
        )
>>>>>>> 5d737584
        expected = tv._pyro_backward_result
        expected_funsor = to_funsor(expected, dim_to_name={
            dim - len(expected.shape): name for dim, name in enumerate(tv._pyro_dims)})
        # assert_close(actual, expected_funsor, atol=1e-4, rtol=1e-4)
        assert (actual - expected_funsor).data.abs().max() < 1e-4


@pytest.mark.parametrize("num_steps", list(range(3, 13)))
@pytest.mark.parametrize(
    "sum_op,prod_op,state_domain",
    [
        (ops.add, ops.mul, Bint[2]),
        (ops.add, ops.mul, Bint[3]),
        (ops.logaddexp, ops.add, Bint[2]),
        (ops.logaddexp, ops.add, Bint[3]),
        # (ops.logaddexp, ops.add, Real),
        # (ops.logaddexp, ops.add, Reals[2]),
    ],
    ids=str,
)
@pytest.mark.parametrize(
    "batch_inputs",
    [
        OrderedDict(),
        OrderedDict([("foo", Bint[5])]),
        OrderedDict([("foo", Bint[2]), ("bar", Bint[4])]),
    ],
    ids=lambda d: ",".join(d.keys()),
)
@pytest.mark.parametrize(
    "impl",
    [
        sequential_sum_product,
        naive_sequential_sum_product,
        xfail_param(MarkovProduct, reason="mysteriously doubles adjoint values?"),
    ],
)
def test_sequential_sum_product_adjoint(
    impl, sum_op, prod_op, batch_inputs, state_domain, num_steps
):
    # test mostly copied from test_sum_product.py
    inputs = OrderedDict(batch_inputs)
    inputs.update(prev=state_domain, curr=state_domain)
    inputs["time"] = Bint[num_steps]
    if state_domain.dtype == "real":
        trans = random_gaussian(inputs)
    else:
        trans = random_tensor(inputs)
    time = Variable("time", Bint[num_steps])

    with AdjointTape() as actual_tape:
        actual = impl(sum_op, prod_op, trans, time, {"prev": "curr"})
        actual = actual.reduce(sum_op)

    # Check against contract.
    operands = tuple(
        trans(time=t, prev="t_{}".format(t), curr="t_{}".format(t + 1))
        for t in range(num_steps)
    )
    reduce_vars = frozenset("t_{}".format(t) for t in range(1, num_steps))
    with AdjointTape() as expected_tape:
        with reflect:
            lazy_expected = sum_product(sum_op, prod_op, operands, reduce_vars)
        expected = apply_optimizer(lazy_expected)
        expected = expected.reduce(sum_op)

    # check forward pass (sanity check)
    assert_close(
        actual, expected.align(tuple(actual.inputs.keys())), rtol=5e-3 * num_steps
    )

    # perform backward passes only after the sanity check
    expected_bwds = expected_tape.adjoint(sum_op, prod_op, expected, operands)
    actual_bwd = actual_tape.adjoint(sum_op, prod_op, actual, (trans,))[trans]

    # check backward pass
    for t, operand in enumerate(operands):
        actual_bwd_t = actual_bwd(
            time=t, prev="t_{}".format(t), curr="t_{}".format(t + 1)
        )
        expected_bwd = expected_bwds[operand]
        assert (actual_bwd_t - expected_bwd).abs().data.max() < 5e-3 * num_steps<|MERGE_RESOLUTION|>--- conflicted
+++ resolved
@@ -11,10 +11,6 @@
 from funsor.domains import Bint
 from funsor.einsum import BACKEND_ADJOINT_OPS, einsum, naive_einsum, naive_plated_einsum
 from funsor.optimizer import apply_optimizer
-<<<<<<< HEAD
-from funsor.sum_product import MarkovProduct, naive_sequential_sum_product, sequential_sum_product, sum_product
-from funsor.terms import Variable, reflect, to_funsor
-=======
 from funsor.sum_product import (
     MarkovProduct,
     naive_sequential_sum_product,
@@ -22,7 +18,6 @@
     sum_product,
 )
 from funsor.terms import Variable, reflect
->>>>>>> 5d737584
 from funsor.testing import (
     assert_close,
     make_einsum_example,
@@ -79,15 +74,6 @@
 
     for operand in operands:
         pyro_require_backward(operand)
-<<<<<<< HEAD
-    expected_out = pyro_einsum(equation, *operands,
-                               modulo_total=False,
-                               backend=backend)[0]
-    expected_out._pyro_backward()
-
-    for i, (inp, tv, fv) in enumerate(zip(inputs, operands, funsor_operands)):
-        actual = actuals[fv] + fv - fwd_expr
-=======
     expected_out = pyro_einsum(equation, *operands, modulo_total=True, backend=backend)[
         0
     ]
@@ -98,7 +84,6 @@
         actual = prod_op(actuals[fv], fv).reduce(
             sum_op, actuals[fv].input_vars - fv.input_vars
         )
->>>>>>> 5d737584
         expected = tv._pyro_backward_result
         if inp:
             actual = actual.align(tuple(inp))
@@ -108,16 +93,6 @@
 
 
 PLATED_EINSUM_EXAMPLES = [
-<<<<<<< HEAD
-    # (xfail_param(',i->', reason="incorrect in Pyro?"), 'i'),
-    # (xfail_param('i->', reason="incorrect in Pyro?"), 'i'),
-    ('ai->', 'i'),
-    (',ai,abij->', 'ij'),
-    ('a,ai,bij->', 'ij'),
-    ('ai,abi,bci,cdi->', 'i'),
-    ('aij,abij,bcij->', 'ij'),
-    ('a,abi,bcij,cdij->', 'ij'),
-=======
     (",i->", "i"),
     ("i->", "i"),
     ("ai->", "i"),
@@ -126,7 +101,6 @@
     ("ai,abi,bci,cdi->", "i"),
     ("aij,abij,bcij->", "ij"),
     ("a,abi,bcij,cdij->", "ij"),
->>>>>>> 5d737584
 ]
 
 
@@ -157,15 +131,9 @@
     expected_out._pyro_backward()
 
     for i, (inp, tv, fv) in enumerate(zip(inputs, operands, funsor_operands)):
-<<<<<<< HEAD
-        actual = actuals[fv] + fv - fwd_expr
-        if isinstance(actual, funsor.Number):
-            actual = funsor.Tensor(tv.new_tensor(actual.data), OrderedDict())
-=======
         actual = prod_op(actuals[fv], fv).reduce(
             sum_op, actuals[fv].input_vars - fv.input_vars
         )
->>>>>>> 5d737584
         expected = tv._pyro_backward_result
         expected_funsor = to_funsor(expected, dim_to_name={
             dim - len(expected.shape): name for dim, name in enumerate(tv._pyro_dims)})
@@ -204,15 +172,9 @@
     expected_out._pyro_backward()
 
     for i, (inp, tv, fv) in enumerate(zip(inputs, operands, funsor_operands)):
-<<<<<<< HEAD
-        actual = actuals[fv] + fv - fwd_expr
-        if isinstance(actual, funsor.Number):
-            actual = funsor.Tensor(tv.new_tensor(actual.data), OrderedDict())
-=======
         actual = prod_op(actuals[fv], fv).reduce(
             sum_op, actuals[fv].input_vars - fv.input_vars
         )
->>>>>>> 5d737584
         expected = tv._pyro_backward_result
         expected_funsor = to_funsor(expected, dim_to_name={
             dim - len(expected.shape): name for dim, name in enumerate(tv._pyro_dims)})
