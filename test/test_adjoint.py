from collections import OrderedDict
<<<<<<< HEAD
from functools import reduce

import opt_einsum
=======

>>>>>>> 1fd97cd0
import pytest
import torch
from pyro.ops.contract import einsum as pyro_einsum
from pyro.ops.einsum.adjoint import require_backward as pyro_require_backward

import funsor
import funsor.ops as ops
from funsor.adjoint import AdjointTape
from funsor.domains import bint, reals
from funsor.einsum import BACKEND_ADJOINT_OPS, einsum, naive_einsum, naive_plated_einsum
from funsor.interpreter import interpretation
<<<<<<< HEAD
from funsor.terms import Binary, Variable, lazy, to_funsor
from funsor.testing import assert_close, make_einsum_example, make_plated_hmm_einsum, random_tensor, xfail_param
=======
from funsor.optimizer import apply_optimizer
from funsor.sum_product import (
    MarkovProduct,
    naive_sequential_sum_product,
    sequential_sum_product,
    sum_product
)
from funsor.terms import Variable, reflect
from funsor.testing import (
    assert_close,
    check_funsor,
    make_einsum_example,
    make_plated_hmm_einsum,
    random_tensor,
    xfail_param,
)
>>>>>>> 1fd97cd0


EINSUM_EXAMPLES = [
    "a,b,c->abc",
    "ab,bc->abc",
    "a->",
    "ab->",
    ",->",
    ",,->",
    "a,a->a",
    "a,a,a->a",
    "a,b->",
    "ab,a->",
    "a,b,c->",
    "a,a->",
    "a,a,a,ab->",
    "abc,bcd,cde->",
    "ab,bc,cd->",
    "ab,b,bc,c,cd,d->",
]


PLATED_EINSUM_EXAMPLES = [
    ('i->', 'i'),
    (',i->', 'i'),
    ('ai->', 'i'),
    (',ai,abij->', 'ij'),
    ('a,ai,bij->', 'ij'),
    ('ai,abi,bci,cdi->', 'i'),
    ('aij,abij,bcij->', 'ij'),
    ('a,abi,bcij,cdij->', 'ij'),
]


@pytest.mark.parametrize('einsum_impl', [naive_plated_einsum, einsum])
@pytest.mark.parametrize('equation,plates', [(e, "") for e in EINSUM_EXAMPLES] + PLATED_EINSUM_EXAMPLES)
@pytest.mark.parametrize('backend', [
    'pyro.ops.einsum.torch_marginal',
    xfail_param('pyro.ops.einsum.torch_map', reason="wrong adjoint"),
])
def test_plated_einsum_adjoint(einsum_impl, equation, plates, backend):
    inputs, outputs, sizes, operands, funsor_operands = make_einsum_example(equation)
    sum_op, prod_op = BACKEND_ADJOINT_OPS[backend]

    with AdjointTape() as tape:  # interpretation(reflect):
        fwd_expr = einsum_impl(equation, *funsor_operands, plates=plates, backend=backend)
    actuals = tape.adjoint(sum_op, prod_op, fwd_expr, funsor_operands)

    for operand in operands:
        pyro_require_backward(operand)
    expected_out = pyro_einsum(equation, *operands,
                               modulo_total=True,
                               plates=plates,
                               backend=backend)[0]
    expected_out._pyro_backward()

    for i, (inp, tv, fv) in enumerate(zip(inputs, operands, funsor_operands)):
        actual = actuals[fv]
        expected = tv._pyro_backward_result
        if inp:
            actual = actual.align(tuple(inp))
        assert isinstance(actual, funsor.Tensor)
        assert expected.shape == actual.data.shape
        assert torch.allclose(expected, actual.data, atol=1e-7)


<<<<<<< HEAD
@pytest.mark.parametrize('einsum_impl', [naive_einsum, einsum])
@pytest.mark.parametrize('equation', EINSUM_EXAMPLES)
@pytest.mark.parametrize('backend', [
    'pyro.ops.einsum.torch_marginal',
    xfail_param('pyro.ops.einsum.torch_map', reason="wrong adjoint"),
])
def test_einsum_adjoint_unary_marginals(einsum_impl, equation, backend):
    sum_op, prod_op = BACKEND_ADJOINT_OPS[backend]

    with AdjointTape() as tape:  # interpretation(reflect):
        inputs, outputs, sizes, operands, funsor_operands = make_einsum_example(equation)
        equation = ",".join(inputs) + "->"
        targets = [Variable(k, bint(sizes[k])) for k in set(sizes)]
        fwd_expr = einsum_impl(equation, *funsor_operands, backend=backend)
    actuals = tape.adjoint(sum_op, prod_op, fwd_expr, targets)

    for target in targets:
        actual = actuals[target]

        expected = opt_einsum.contract(equation + target.name, *operands,
                                       backend=backend)
        assert isinstance(actual, funsor.Tensor)
        assert expected.shape == actual.data.shape
        assert torch.allclose(expected, actual.data, atol=1e-7)


OPTIMIZED_PLATED_EINSUM_EXAMPLES = [
    make_plated_hmm_einsum(num_steps, num_obs_plates=b, num_hidden_plates=a)
    for num_steps in range(20, 50, 6)
    for (a, b) in [(0, 0), (0, 1), (0, 2), (1, 1), (1, 2)]
=======
PLATED_EINSUM_EXAMPLES = [
    (',i->', 'i'),
    ('i->', 'i'),
    ('ai->', 'i'),
    (',ai,abij->', 'ij'),
    ('a,ai,bij->', 'ij'),
    ('ai,abi,bci,cdi->', 'i'),
    ('aij,abij,bcij->', 'ij'),
    ('a,abi,bcij,cdij->', 'ij'),
>>>>>>> 1fd97cd0
]


@pytest.mark.parametrize('equation,plates', OPTIMIZED_PLATED_EINSUM_EXAMPLES)
@pytest.mark.parametrize('backend', [
    'pyro.ops.einsum.torch_marginal',
    xfail_param('pyro.ops.einsum.torch_map', reason="wrong adjoint"),
])
def test_optimized_plated_einsum_adjoint(equation, plates, backend):
    inputs, outputs, sizes, operands, funsor_operands = make_einsum_example(equation)
    sum_op, prod_op = BACKEND_ADJOINT_OPS[backend]

    with AdjointTape() as tape:  # interpretation(reflect):
        fwd_expr = einsum(equation, *funsor_operands, plates=plates, backend=backend)
    actuals = tape.adjoint(sum_op, prod_op, fwd_expr, funsor_operands)

    for operand in operands:
        pyro_require_backward(operand)
    expected_out = pyro_einsum(equation, *operands,
                               modulo_total=False,
                               plates=plates,
                               backend=backend)[0]
    expected_out._pyro_backward()

    for i, (inp, tv, fv) in enumerate(zip(inputs, operands, funsor_operands)):
        actual = actuals[fv]
        expected = tv._pyro_backward_result
        if inp:
            actual = actual.align(tuple(inp))
        assert isinstance(actual, funsor.Tensor)
        assert expected.shape == actual.data.shape
        assert torch.allclose(expected, actual.data, atol=1e-7)


@pytest.mark.parametrize('lhs_equation,lhs_plates', [(e, "") for e in EINSUM_EXAMPLES[:5]] + PLATED_EINSUM_EXAMPLES)
@pytest.mark.parametrize('rhs_equation,rhs_plates', [(e, "") for e in EINSUM_EXAMPLES[:5]] + PLATED_EINSUM_EXAMPLES)
@pytest.mark.parametrize('backend', [
    'pyro.ops.einsum.torch_marginal',
    xfail_param('pyro.ops.einsum.torch_map', reason="wrong adjoint"),
])
def test_adjoint_binary_sum(lhs_equation, lhs_plates, rhs_equation, rhs_plates, backend):
    lhs_inputs, lhs_outputs, lhs_sizes, lhs_operands, lhs_funsor_operands = make_einsum_example(lhs_equation)
    rhs_inputs, rhs_outputs, rhs_sizes, rhs_operands, rhs_funsor_operands = make_einsum_example(rhs_equation)
    sum_op, prod_op = BACKEND_ADJOINT_OPS[backend]

    # make up numbers
    const1 = to_funsor(torch.tensor(0.5231))
    const2 = to_funsor(torch.tensor(0.8376))

    with AdjointTape() as tape:  # interpretation(reflect):
        lhs = einsum(lhs_equation, *lhs_funsor_operands, plates=lhs_plates, backend=backend)
        rhs = einsum(rhs_equation, *rhs_funsor_operands, plates=rhs_plates, backend=backend)
        fwd_expr = Binary(sum_op, Binary(prod_op, const1, lhs), Binary(prod_op, const2, rhs))

    actuals = tape.adjoint(sum_op, prod_op, fwd_expr, lhs_funsor_operands + rhs_funsor_operands)

    for operand in lhs_operands:
        pyro_require_backward(operand)
    expected_lhs_out = pyro_einsum(lhs_equation, *lhs_operands,
                                   plates=lhs_plates, modulo_total=True, backend=backend)[0]
    expected_lhs_out._pyro_backward()

    for operand in rhs_operands:
        pyro_require_backward(operand)
    expected_rhs_out = pyro_einsum(rhs_equation, *rhs_operands,
                                   plates=rhs_plates, modulo_total=True, backend=backend)[0]
    expected_rhs_out._pyro_backward()

    for i, (inp, tv, fv) in enumerate(zip(lhs_inputs + rhs_inputs,
                                          lhs_operands + rhs_operands,
                                          lhs_funsor_operands + rhs_funsor_operands)):
        actual = actuals[fv]
        const = const1 if any(tv is o for o in lhs_operands) else const2
        expected = prod_op(tv._pyro_backward_result, const.data)
        if inp:
            actual = actual.align(tuple(inp))
        assert isinstance(actual, funsor.Tensor)
        assert expected.shape == actual.data.shape
        assert torch.allclose(expected, actual.data, atol=1e-7)


<<<<<<< HEAD
@pytest.mark.xfail(reason="issues with multiplicities")
@pytest.mark.parametrize("equation,plates", [(e, "") for e in EINSUM_EXAMPLES[:5]] + PLATED_EINSUM_EXAMPLES)
@pytest.mark.parametrize('backend', [
    'pyro.ops.einsum.torch_marginal',
])
def test_adjoint_involution(equation, plates, backend):
    inputs, outputs, sizes, operands, funsor_operands = make_einsum_example(equation)
    sum_op, prod_op = BACKEND_ADJOINT_OPS[backend]

    # forward-backward once
    with AdjointTape() as tape:
        fwd_expr = einsum(equation, *funsor_operands, plates=plates, backend=backend)
    with interpretation(lazy), AdjointTape() as tape2:
        bwd_exprs = tape.adjoint(sum_op, prod_op, fwd_expr, funsor_operands)
        bwd_expr = reduce(lambda a, b: Binary(sum_op, a, b), bwd_exprs.values())

    # backward again
    actual = tape2.adjoint(sum_op, prod_op, bwd_expr, (fwd_expr,))

    assert_close(actual[fwd_expr], fwd_expr)


ADJOINT_BINARY_TESTS = [
    ('a * x', {'x': 'a'}),
    ('b * x', {'x': 'b'}),
    ('c * x', {'x': 'c'}),
    ('a * x + b', {'x': 'a'}),
    ('x + y', {'x': '1.', 'y': '1.'}),
    ('x * y', {'x': '1. * y', 'y': '1. * x'}),
    ('a * x + b * (y + z + c) + d', {'x': 'a', 'y': 'b', 'z': 'b'}),
]


@pytest.mark.parametrize('expr,expected_adjoint_exprs', ADJOINT_BINARY_TESTS)
def test_adjoint_binary_only(expr, expected_adjoint_exprs):

    x, y, z = [Variable(n, reals()) for n in ('x', 'y', 'z')]
    a, b, c, d = [random_tensor(OrderedDict(inputs))
                  for inputs in ({'i': bint(2)}, {'j': bint(3)}, {'i': bint(2), 'j': bint(3)}, {})]
    locals_ = locals()

    expected_adjoints = OrderedDict((eval(k, locals_), to_funsor(eval(v, locals_)))
                                    for k, v in expected_adjoint_exprs.items())

    with interpretation(lazy), AdjointTape() as tape:
        fwd_expr = eval(expr, locals_)

    actual_adjoints = tape.adjoint(ops.add, ops.mul, fwd_expr, list(expected_adjoints.keys()))

    assert list(actual_adjoints.keys()) == list(expected_adjoints.keys())
    for actual, expected in zip(actual_adjoints.values(), expected_adjoints.values()):
        assert_close(actual, expected)
=======
@pytest.mark.parametrize('num_steps', list(range(3, 13)))
@pytest.mark.parametrize('sum_op,prod_op,state_domain', [
    (ops.add, ops.mul, bint(2)),
    (ops.add, ops.mul, bint(3)),
    (ops.logaddexp, ops.add, bint(2)),
    (ops.logaddexp, ops.add, bint(3)),
], ids=str)
@pytest.mark.parametrize('batch_inputs', [
    {},
    {"foo": bint(5)},
    {"foo": bint(2), "bar": bint(4)},
], ids=lambda d: ",".join(d.keys()))
@pytest.mark.parametrize('impl', [
    sequential_sum_product,
    naive_sequential_sum_product,
    MarkovProduct,
])
def test_sequential_sum_product_adjoint_discrete(impl, sum_op, prod_op, batch_inputs, state_domain, num_steps):
    # test mostly copied from test_sum_product.py
    inputs = OrderedDict(batch_inputs)
    inputs.update(prev=state_domain, curr=state_domain)
    inputs["time"] = bint(num_steps)
    trans = random_tensor(inputs)
    time = Variable("time", bint(num_steps))

    with AdjointTape() as actual_tape:
        actual = impl(sum_op, prod_op, trans, time, {"prev": "curr"})
    actual_bwd = actual_tape.adjoint(sum_op, prod_op, actual, (trans,))[trans]

    expected_inputs = batch_inputs.copy()
    expected_inputs.update(prev=state_domain, curr=state_domain)
    assert dict(actual.inputs) == expected_inputs

    # Check against contract.
    operands = tuple(trans(time=t, prev="t_{}".format(t), curr="t_{}".format(t+1))
                     for t in range(num_steps))
    reduce_vars = frozenset("t_{}".format(t) for t in range(1, num_steps))
    with AdjointTape() as expected_tape:
        with interpretation(reflect):
            expected = sum_product(sum_op, prod_op, operands, reduce_vars)
        expected = apply_optimizer(expected)
        expected = expected(**{"t_0": "prev", "t_{}".format(num_steps): "curr"})
        expected = expected.align(tuple(actual.inputs.keys()))

    expected_bwds = expected_tape.adjoint(sum_op, prod_op, expected, operands)

    # check forward pass (sanity check)
    assert_close(actual, expected, rtol=5e-4 * num_steps)

    # check backward pass
    for t, operand in enumerate(operands):
        actual_bwd_t = actual_bwd(time=t, prev="t_{}".format(t), curr="t_{}".format(t+1))
        expected_bwd = expected_bwds[operand].align(tuple(actual_bwd_t.inputs.keys()))
        check_funsor(actual_bwd_t, expected_bwd.inputs, expected_bwd.output)
        assert_close(actual_bwd_t, expected_bwd, rtol=5e-4 * num_steps)
>>>>>>> 1fd97cd0
<|MERGE_RESOLUTION|>--- conflicted
+++ resolved
@@ -1,11 +1,6 @@
 from collections import OrderedDict
-<<<<<<< HEAD
 from functools import reduce
 
-import opt_einsum
-=======
-
->>>>>>> 1fd97cd0
 import pytest
 import torch
 from pyro.ops.contract import einsum as pyro_einsum
@@ -15,12 +10,8 @@
 import funsor.ops as ops
 from funsor.adjoint import AdjointTape
 from funsor.domains import bint, reals
-from funsor.einsum import BACKEND_ADJOINT_OPS, einsum, naive_einsum, naive_plated_einsum
+from funsor.einsum import BACKEND_ADJOINT_OPS, einsum, naive_plated_einsum
 from funsor.interpreter import interpretation
-<<<<<<< HEAD
-from funsor.terms import Binary, Variable, lazy, to_funsor
-from funsor.testing import assert_close, make_einsum_example, make_plated_hmm_einsum, random_tensor, xfail_param
-=======
 from funsor.optimizer import apply_optimizer
 from funsor.sum_product import (
     MarkovProduct,
@@ -28,7 +19,7 @@
     sequential_sum_product,
     sum_product
 )
-from funsor.terms import Variable, reflect
+from funsor.terms import Binary, Variable, lazy, reflect, to_funsor
 from funsor.testing import (
     assert_close,
     check_funsor,
@@ -37,7 +28,6 @@
     random_tensor,
     xfail_param,
 )
->>>>>>> 1fd97cd0
 
 
 EINSUM_EXAMPLES = [
@@ -104,48 +94,10 @@
         assert torch.allclose(expected, actual.data, atol=1e-7)
 
 
-<<<<<<< HEAD
-@pytest.mark.parametrize('einsum_impl', [naive_einsum, einsum])
-@pytest.mark.parametrize('equation', EINSUM_EXAMPLES)
-@pytest.mark.parametrize('backend', [
-    'pyro.ops.einsum.torch_marginal',
-    xfail_param('pyro.ops.einsum.torch_map', reason="wrong adjoint"),
-])
-def test_einsum_adjoint_unary_marginals(einsum_impl, equation, backend):
-    sum_op, prod_op = BACKEND_ADJOINT_OPS[backend]
-
-    with AdjointTape() as tape:  # interpretation(reflect):
-        inputs, outputs, sizes, operands, funsor_operands = make_einsum_example(equation)
-        equation = ",".join(inputs) + "->"
-        targets = [Variable(k, bint(sizes[k])) for k in set(sizes)]
-        fwd_expr = einsum_impl(equation, *funsor_operands, backend=backend)
-    actuals = tape.adjoint(sum_op, prod_op, fwd_expr, targets)
-
-    for target in targets:
-        actual = actuals[target]
-
-        expected = opt_einsum.contract(equation + target.name, *operands,
-                                       backend=backend)
-        assert isinstance(actual, funsor.Tensor)
-        assert expected.shape == actual.data.shape
-        assert torch.allclose(expected, actual.data, atol=1e-7)
-
-
 OPTIMIZED_PLATED_EINSUM_EXAMPLES = [
     make_plated_hmm_einsum(num_steps, num_obs_plates=b, num_hidden_plates=a)
     for num_steps in range(20, 50, 6)
     for (a, b) in [(0, 0), (0, 1), (0, 2), (1, 1), (1, 2)]
-=======
-PLATED_EINSUM_EXAMPLES = [
-    (',i->', 'i'),
-    ('i->', 'i'),
-    ('ai->', 'i'),
-    (',ai,abij->', 'ij'),
-    ('a,ai,bij->', 'ij'),
-    ('ai,abi,bci,cdi->', 'i'),
-    ('aij,abij,bcij->', 'ij'),
-    ('a,abi,bcij,cdij->', 'ij'),
->>>>>>> 1fd97cd0
 ]
 
 
@@ -227,8 +179,6 @@
         assert torch.allclose(expected, actual.data, atol=1e-7)
 
 
-<<<<<<< HEAD
-@pytest.mark.xfail(reason="issues with multiplicities")
 @pytest.mark.parametrize("equation,plates", [(e, "") for e in EINSUM_EXAMPLES[:5]] + PLATED_EINSUM_EXAMPLES)
 @pytest.mark.parametrize('backend', [
     'pyro.ops.einsum.torch_marginal',
@@ -240,7 +190,7 @@
     # forward-backward once
     with AdjointTape() as tape:
         fwd_expr = einsum(equation, *funsor_operands, plates=plates, backend=backend)
-    with interpretation(lazy), AdjointTape() as tape2:
+    with AdjointTape() as tape2:
         bwd_exprs = tape.adjoint(sum_op, prod_op, fwd_expr, funsor_operands)
         bwd_expr = reduce(lambda a, b: Binary(sum_op, a, b), bwd_exprs.values())
 
@@ -280,7 +230,8 @@
     assert list(actual_adjoints.keys()) == list(expected_adjoints.keys())
     for actual, expected in zip(actual_adjoints.values(), expected_adjoints.values()):
         assert_close(actual, expected)
-=======
+
+
 @pytest.mark.parametrize('num_steps', list(range(3, 13)))
 @pytest.mark.parametrize('sum_op,prod_op,state_domain', [
     (ops.add, ops.mul, bint(2)),
@@ -335,5 +286,4 @@
         actual_bwd_t = actual_bwd(time=t, prev="t_{}".format(t), curr="t_{}".format(t+1))
         expected_bwd = expected_bwds[operand].align(tuple(actual_bwd_t.inputs.keys()))
         check_funsor(actual_bwd_t, expected_bwd.inputs, expected_bwd.output)
-        assert_close(actual_bwd_t, expected_bwd, rtol=5e-4 * num_steps)
->>>>>>> 1fd97cd0
+        assert_close(actual_bwd_t, expected_bwd, rtol=5e-4 * num_steps)