--- conflicted
+++ resolved
@@ -17,13 +17,8 @@
 from funsor.domains import Bint, Real, Reals
 from funsor.integrate import Integrate
 from funsor.interpreter import interpretation, reinterpret
-<<<<<<< HEAD
 from funsor.tensor import Einsum, Tensor, align_tensors, numeric_array, stack
-from funsor.terms import Independent, Variable, eager, lazy
-=======
-from funsor.tensor import Einsum, Tensor, align_tensors, numeric_array
 from funsor.terms import Independent, Variable, eager, lazy, to_funsor
->>>>>>> 6575ac2c
 from funsor.testing import assert_close, check_funsor, rand, randint, randn, random_mvn, random_tensor, xfail_param
 from funsor.util import get_backend
 
@@ -255,12 +250,9 @@
 
 @pytest.mark.parametrize('batch_shape', [(), (5,), (2, 3)], ids=str)
 @pytest.mark.parametrize('event_shape', [(1,), (4,), (5,)], ids=str)
-<<<<<<< HEAD
-=======
 # TODO change xfail to skipif when NumPyro > 0.4.0 is released
 @pytest.mark.xfail(_skip_for_numpyro_version("0.4.0"),
                    reason="DirichletMultinomial is not available in NumPyro 0.4.0")
->>>>>>> 6575ac2c
 def test_dirichlet_multinomial_density(batch_shape, event_shape):
     batch_dims = ('i', 'j', 'k')[:len(batch_shape)]
     inputs = OrderedDict((k, Bint[v]) for k, v in zip(batch_dims, batch_shape))
@@ -290,11 +282,8 @@
 
 @pytest.mark.parametrize('batch_shape', [(), (5,), (2, 3)], ids=str)
 @pytest.mark.parametrize('event_shape', [(2,), (4,), (5,)], ids=str)
-<<<<<<< HEAD
-=======
 @pytest.mark.xfail(_skip_for_numpyro_version("0.4.0"),
                    reason="DirichletMultinomial is not available in NumPyro 0.4.0")
->>>>>>> 6575ac2c
 def test_dirichlet_multinomial_conjugate(batch_shape, event_shape):
     max_count = 10
     batch_dims = ('i', 'j', 'k')[:len(batch_shape)]
