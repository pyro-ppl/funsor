--- conflicted
+++ resolved
@@ -17,13 +17,8 @@
 from funsor.domains import Bint, Real, Reals
 from funsor.integrate import Integrate
 from funsor.interpreter import interpretation, reinterpret
-<<<<<<< HEAD
-from funsor.tensor import Einsum, Tensor, align_tensors, numeric_array, stack
+from funsor.tensor import Einsum, Tensor, numeric_array, stack
 from funsor.terms import Independent, Lebesgue, Variable, eager, lazy, to_funsor
-=======
-from funsor.tensor import Einsum, Tensor, numeric_array, stack
-from funsor.terms import Independent, Variable, eager, lazy, to_funsor
->>>>>>> 94d42519
 from funsor.testing import assert_close, check_funsor, rand, randint, randn, random_mvn, random_tensor, xfail_param
 from funsor.util import get_backend
 
