# Copyright Contributors to the Pyro project.
# SPDX-License-Identifier: Apache-2.0

import functools
import math
from collections import OrderedDict
from importlib import import_module

import numpy as np
import pytest

import funsor
import funsor.ops as ops
from funsor.cnf import Contraction, GaussianMixture
from funsor.delta import Delta
from funsor.distribution import BACKEND_TO_DISTRIBUTIONS_BACKEND
from funsor.domains import Bint, Real, Reals
from funsor.integrate import Integrate
from funsor.interpreter import interpretation, reinterpret
from funsor.tensor import Einsum, Tensor, numeric_array, stack
<<<<<<< HEAD
from funsor.terms import Independent, Lebesgue, Variable, eager, lazy, to_funsor
from funsor.testing import assert_close, check_funsor, rand, randint, randn, random_mvn, random_tensor, xfail_param
=======
from funsor.terms import Independent, Variable, eager, lazy, to_funsor
from funsor.testing import assert_close, check_funsor, rand, randint, randn, \
    random_mvn, random_scale_tril, random_tensor, xfail_param
>>>>>>> 54e28ab1
from funsor.util import get_backend

pytestmark = pytest.mark.skipif(get_backend() == "numpy",
                                reason="numpy does not have distributions backend")
if get_backend() != "numpy":
    dist = import_module(BACKEND_TO_DISTRIBUTIONS_BACKEND[get_backend()])
    backend_dist = dist.dist


def _skip_for_numpyro_version(version="0.2.4"):
    if get_backend() == "jax":
        import numpyro

        if numpyro.__version__ <= version:
            return True

    return False


@pytest.mark.xfail(get_backend() == "jax", reason="flaky test")
@pytest.mark.parametrize('batch_shape', [(), (5,), (2, 3)], ids=str)
@pytest.mark.parametrize('eager', [False, True])
def test_beta_density(batch_shape, eager):
    batch_dims = ('i', 'j', 'k')[:len(batch_shape)]
    inputs = OrderedDict((k, Bint[v]) for k, v in zip(batch_dims, batch_shape))

    @funsor.function
    def beta(concentration1: Real, concentration0: Real, value: Real) -> Real:
        return backend_dist.Beta(concentration1, concentration0).log_prob(value)

    check_funsor(beta, {'concentration1': Real, 'concentration0': Real, 'value': Real}, Real)

    concentration1 = Tensor(ops.exp(randn(batch_shape)), inputs)
    concentration0 = Tensor(ops.exp(randn(batch_shape)), inputs)
    value = Tensor(rand(batch_shape), inputs)
    expected = beta(concentration1, concentration0, value)
    check_funsor(expected, inputs, Real)

    d = Variable('value', Real)
    actual = dist.Beta(concentration1, concentration0, value) if eager else \
        dist.Beta(concentration1, concentration0, d)(value=value)
    check_funsor(actual, inputs, Real)
    assert_close(actual, expected)


@pytest.mark.parametrize('batch_shape', [(), (5,), (2, 3)], ids=str)
@pytest.mark.parametrize('syntax', ['eager', 'lazy', 'generic'])
def test_bernoulli_probs_density(batch_shape, syntax):
    batch_dims = ('i', 'j', 'k')[:len(batch_shape)]
    inputs = OrderedDict((k, Bint[v]) for k, v in zip(batch_dims, batch_shape))

    @funsor.function
    def bernoulli(probs: Real, value: Real) -> Real:
        return backend_dist.Bernoulli(probs).log_prob(value)

    check_funsor(bernoulli, {'probs': Real, 'value': Real}, Real)

    probs = Tensor(rand(batch_shape), inputs)
    value = Tensor(rand(batch_shape).round(), inputs)
    expected = bernoulli(probs, value)
    check_funsor(expected, inputs, Real)

    d = Variable('value', Real)
    if syntax == 'eager':
        actual = dist.BernoulliProbs(probs, value)
    elif syntax == 'lazy':
        actual = dist.BernoulliProbs(probs, d)(value=value)
    elif syntax == 'generic':
        actual = dist.Bernoulli(probs=probs)(value=value)
    check_funsor(actual, inputs, Real)
    assert_close(actual, expected)


@pytest.mark.parametrize('batch_shape', [(), (5,), (2, 3)], ids=str)
@pytest.mark.parametrize('syntax', ['eager', 'lazy', 'generic'])
def test_bernoulli_logits_density(batch_shape, syntax):
    batch_dims = ('i', 'j', 'k')[:len(batch_shape)]
    inputs = OrderedDict((k, Bint[v]) for k, v in zip(batch_dims, batch_shape))

    @funsor.function
    def bernoulli(logits: Real, value: Real) -> Real:
        return backend_dist.Bernoulli(logits=logits).log_prob(value)

    check_funsor(bernoulli, {'logits': Real, 'value': Real}, Real)

    logits = Tensor(rand(batch_shape), inputs)
    value = Tensor(ops.astype(rand(batch_shape) >= 0.5, 'float'), inputs)
    expected = bernoulli(logits, value)
    check_funsor(expected, inputs, Real)

    d = Variable('value', Real)
    if syntax == 'eager':
        actual = dist.BernoulliLogits(logits, value)
    elif syntax == 'lazy':
        actual = dist.BernoulliLogits(logits, d)(value=value)
    elif syntax == 'generic':
        actual = dist.Bernoulli(logits=logits)(value=value)
    check_funsor(actual, inputs, Real)
    assert_close(actual, expected)


@pytest.mark.parametrize('batch_shape', [(), (5,), (2, 3)], ids=str)
@pytest.mark.parametrize('eager', [False, True])
def test_binomial_density(batch_shape, eager):
    batch_dims = ('i', 'j', 'k')[:len(batch_shape)]
    inputs = OrderedDict((k, Bint[v]) for k, v in zip(batch_dims, batch_shape))
    max_count = 10

    @funsor.function
    def binomial(total_count: Real, probs: Real, value: Real) -> Real:
        return backend_dist.Binomial(total_count, probs).log_prob(value)

    check_funsor(binomial, {'total_count': Real, 'probs': Real, 'value': Real}, Real)

    value_data = ops.astype(random_tensor(inputs, Bint[max_count]).data, 'float')
    total_count_data = value_data + ops.astype(random_tensor(inputs, Bint[max_count]).data, 'float')
    value = Tensor(value_data, inputs)
    total_count = Tensor(total_count_data, inputs)
    probs = Tensor(rand(batch_shape), inputs)
    expected = binomial(total_count, probs, value)
    check_funsor(expected, inputs, Real)

    m = Variable('value', Real)
    actual = dist.Binomial(total_count, probs, value) if eager else \
        dist.Binomial(total_count, probs, m)(value=value)
    check_funsor(actual, inputs, Real)
    assert_close(actual, expected, rtol=1e-5)


def test_categorical_defaults():
    probs = Variable('probs', Reals[3])
    value = Variable('value', Bint[3])
    assert dist.Categorical(probs) is dist.Categorical(probs, value)


@pytest.mark.parametrize('size', [4])
@pytest.mark.parametrize('batch_shape', [(), (5,), (2, 3)], ids=str)
def test_categorical_density(size, batch_shape):
    batch_dims = ('i', 'j', 'k')[:len(batch_shape)]
    inputs = OrderedDict((k, Bint[v]) for k, v in zip(batch_dims, batch_shape))

    @funsor.symbolic
    def categorical(probs: Reals[size], value: Bint[size]):
        return probs[value].log()

    check_funsor(categorical, {'probs': Reals[size], 'value': Bint[size]}, Real)

    probs_data = ops.exp(randn(batch_shape + (size,)))
    probs_data /= probs_data.sum(-1)[..., None]
    probs = Tensor(probs_data, inputs)
    value = random_tensor(inputs, Bint[size])
    expected = categorical(probs, value)
    check_funsor(expected, inputs, Real)

    actual = dist.Categorical(probs, value)
    check_funsor(actual, inputs, Real)
    assert_close(actual, expected)


def test_delta_defaults():
    v = Variable('v', Real)
    log_density = Variable('log_density', Real)
    backend_dist_module = BACKEND_TO_DISTRIBUTIONS_BACKEND[get_backend()]
    assert isinstance(dist.Delta(v, log_density), import_module(backend_dist_module).Delta)
    value = Variable('value', Real)
    assert dist.Delta(v, log_density, 'value') is dist.Delta(v, log_density, value)


@pytest.mark.parametrize('event_shape', [(), (4,), (3, 2)], ids=str)
@pytest.mark.parametrize('batch_shape', [(), (5,), (2, 3)], ids=str)
def test_delta_density(batch_shape, event_shape):
    batch_dims = ('i', 'j', 'k')[:len(batch_shape)]
    inputs = OrderedDict((k, Bint[v]) for k, v in zip(batch_dims, batch_shape))

    @funsor.function
    def delta(v: Reals[event_shape], log_density: Real, value: Reals[event_shape]) -> Real:
        eq = (v == value)
        for _ in range(len(event_shape)):
            eq = ops.all(eq, -1)
        return ops.log(ops.astype(eq, 'float32')) + log_density

    check_funsor(delta, {'v': Reals[event_shape],
                         'log_density': Real,
                         'value': Reals[event_shape]}, Real)

    v = Tensor(randn(batch_shape + event_shape), inputs)
    log_density = Tensor(ops.exp(randn(batch_shape)), inputs)
    for value in [v, Tensor(randn(batch_shape + event_shape), inputs)]:
        expected = delta(v, log_density, value)
        check_funsor(expected, inputs, Real)

        actual = dist.Delta(v, log_density, value)
        check_funsor(actual, inputs, Real)
        assert_close(actual, expected)


def test_delta_delta():
    v = Variable('v', Reals[2])
    point = Tensor(randn(2))
    log_density = Tensor(numeric_array(0.5))
    d = dist.Delta(point, log_density, v)
    assert d is Delta('v', point, log_density)


@pytest.mark.parametrize('batch_shape', [(), (5,), (2, 3)], ids=str)
@pytest.mark.parametrize('event_shape', [(1,), (4,), (5,)], ids=str)
def test_dirichlet_density(batch_shape, event_shape):
    batch_dims = ('i', 'j', 'k')[:len(batch_shape)]
    inputs = OrderedDict((k, Bint[v]) for k, v in zip(batch_dims, batch_shape))

    @funsor.function
    def dirichlet(concentration: Reals[event_shape],
                  value: Reals[event_shape]) -> Real:
        return backend_dist.Dirichlet(concentration).log_prob(value)

    check_funsor(dirichlet, {'concentration': Reals[event_shape], 'value': Reals[event_shape]}, Real)

    concentration = Tensor(ops.exp(randn(batch_shape + event_shape)), inputs)
    value_data = rand(batch_shape + event_shape)
    value_data = value_data / value_data.sum(-1)[..., None]
    value = Tensor(value_data, inputs)
    expected = dirichlet(concentration, value)
    check_funsor(expected, inputs, Real)
    actual = dist.Dirichlet(concentration, value)
    check_funsor(actual, inputs, Real)
    assert_close(actual, expected)


@pytest.mark.parametrize('batch_shape', [(), (5,), (2, 3)], ids=str)
@pytest.mark.parametrize('event_shape', [(1,), (4,), (5,)], ids=str)
# TODO change xfail to skipif when NumPyro > 0.4.0 is released
@pytest.mark.xfail(_skip_for_numpyro_version("0.4.0"),
                   reason="DirichletMultinomial is not available in NumPyro 0.4.0")
def test_dirichlet_multinomial_density(batch_shape, event_shape):
    batch_dims = ('i', 'j', 'k')[:len(batch_shape)]
    inputs = OrderedDict((k, Bint[v]) for k, v in zip(batch_dims, batch_shape))
    max_count = 10

    @funsor.function
    def dirichlet_multinomial(concentration: Reals[event_shape], total_count: Real,
                              value: Reals[event_shape]) -> Real:
        return backend_dist.DirichletMultinomial(concentration, total_count).log_prob(value)

    check_funsor(dirichlet_multinomial, {'concentration': Reals[event_shape],
                                         'total_count': Real,
                                         'value': Reals[event_shape]},
                 Real)

    concentration = Tensor(ops.exp(randn(batch_shape + event_shape)), inputs)
    value_data = ops.astype(randint(0, max_count, size=batch_shape + event_shape), 'float32')
    total_count_data = value_data.sum(-1) + ops.astype(randint(0, max_count, size=batch_shape), 'float32')
    value = Tensor(value_data, inputs)
    total_count = Tensor(total_count_data, inputs)
    expected = dirichlet_multinomial(concentration, total_count, value)
    check_funsor(expected, inputs, Real)
    actual = dist.DirichletMultinomial(concentration, total_count, value)
    check_funsor(actual, inputs, Real)
    assert_close(actual, expected)


@pytest.mark.parametrize('batch_shape', [(), (5,), (2, 3)], ids=str)
def test_lognormal_density(batch_shape):
    batch_dims = ('i', 'j', 'k')[:len(batch_shape)]
    inputs = OrderedDict((k, Bint[v]) for k, v in zip(batch_dims, batch_shape))

    @funsor.function
    def log_normal(loc: Real, scale: Real, value: Real) -> Real:
        return backend_dist.LogNormal(loc, scale).log_prob(value)

    check_funsor(log_normal, {'loc': Real, 'scale': Real, 'value': Real}, Real)

    loc = Tensor(randn(batch_shape), inputs)
    scale = Tensor(ops.exp(randn(batch_shape)), inputs)
    value = Tensor(ops.exp(randn(batch_shape)), inputs)
    expected = log_normal(loc, scale, value)
    check_funsor(expected, inputs, Real)

    actual = dist.LogNormal(loc, scale, value)
    check_funsor(actual, inputs, Real)
    assert_close(actual, expected)


@pytest.mark.parametrize('batch_shape', [(), (5,), (2, 3)], ids=str)
@pytest.mark.parametrize('event_shape', [(1,), (4,), (5,)], ids=str)
def test_multinomial_density(batch_shape, event_shape):
    batch_dims = ('i', 'j', 'k')[:len(batch_shape)]
    inputs = OrderedDict((k, Bint[v]) for k, v in zip(batch_dims, batch_shape))
    max_count = 10

    @funsor.function
    def multinomial(total_count: Real, probs: Reals[event_shape], value: Reals[event_shape]) -> Real:
        if get_backend() == "torch":
            total_count = total_count.max().item()
        return backend_dist.Multinomial(total_count, probs).log_prob(value)

    check_funsor(multinomial, {'total_count': Real, 'probs': Reals[event_shape], 'value': Reals[event_shape]},
                 Real)

    probs_data = rand(batch_shape + event_shape)
    probs_data = probs_data / probs_data.sum(-1)[..., None]
    probs = Tensor(probs_data, inputs)
    value_data = ops.astype(randint(0, max_count, size=batch_shape + event_shape), 'float')
    total_count_data = value_data.sum(-1)
    value = Tensor(value_data, inputs)
    total_count = Tensor(total_count_data, inputs)
    expected = multinomial(total_count, probs, value)
    check_funsor(expected, inputs, Real)
    actual = dist.Multinomial(total_count, probs, value)
    check_funsor(actual, inputs, Real)
    assert_close(actual, expected)


def test_normal_defaults():
    loc = Variable('loc', Real)
    scale = Variable('scale', Real)
    value = Variable('value', Real)
    assert dist.Normal(loc, scale) is dist.Normal(loc, scale, value)


@pytest.mark.parametrize('batch_shape', [(), (5,), (2, 3)], ids=str)
def test_normal_density(batch_shape):
    batch_dims = ('i', 'j', 'k')[:len(batch_shape)]
    inputs = OrderedDict((k, Bint[v]) for k, v in zip(batch_dims, batch_shape))

    @funsor.symbolic
    def normal(loc: Real, scale: Real, value: Real):
        return -((value - loc) ** 2) / (2 * scale ** 2) - scale.log() - math.log(math.sqrt(2 * math.pi))

    check_funsor(normal, {'loc': Real, 'scale': Real, 'value': Real}, Real)

    loc = Tensor(randn(batch_shape), inputs)
    scale = Tensor(ops.exp(randn(batch_shape)), inputs)
    value = Tensor(randn(batch_shape), inputs)
    expected = normal(loc, scale, value)
    check_funsor(expected, inputs, Real)

    actual = dist.Normal(loc, scale, value)
    check_funsor(actual, inputs, Real)
    assert_close(actual, expected)


@pytest.mark.parametrize('batch_shape', [(), (5,), (2, 3)], ids=str)
def test_normal_gaussian_1(batch_shape):
    batch_dims = ('i', 'j', 'k')[:len(batch_shape)]
    inputs = OrderedDict((k, Bint[v]) for k, v in zip(batch_dims, batch_shape))

    loc = Tensor(randn(batch_shape), inputs)
    scale = Tensor(ops.exp(randn(batch_shape)), inputs)
    value = Tensor(randn(batch_shape), inputs)

    expected = dist.Normal(loc, scale, value)
    assert isinstance(expected, Tensor)
    check_funsor(expected, inputs, Real)

    g = dist.Normal(loc, scale, 'value')
    assert isinstance(g, Contraction)
    actual = g(value=value)
    check_funsor(actual, inputs, Real)

    assert_close(actual, expected, atol=1e-4)


@pytest.mark.parametrize('batch_shape', [(), (5,), (2, 3)], ids=str)
def test_normal_gaussian_2(batch_shape):
    batch_dims = ('i', 'j', 'k')[:len(batch_shape)]
    inputs = OrderedDict((k, Bint[v]) for k, v in zip(batch_dims, batch_shape))

    loc = Tensor(randn(batch_shape), inputs)
    scale = Tensor(ops.exp(randn(batch_shape)), inputs)
    value = Tensor(randn(batch_shape), inputs)

    expected = dist.Normal(loc, scale, value)
    assert isinstance(expected, Tensor)
    check_funsor(expected, inputs, Real)

    g = dist.Normal(Variable('value', Real), scale, loc)
    assert isinstance(g, Contraction)
    actual = g(value=value)
    check_funsor(actual, inputs, Real)

    assert_close(actual, expected, atol=1e-4)


@pytest.mark.parametrize('batch_shape', [(), (5,), (2, 3)], ids=str)
def test_normal_gaussian_3(batch_shape):
    batch_dims = ('i', 'j', 'k')[:len(batch_shape)]
    inputs = OrderedDict((k, Bint[v]) for k, v in zip(batch_dims, batch_shape))

    loc = Tensor(randn(batch_shape), inputs)
    scale = Tensor(ops.exp(randn(batch_shape)), inputs)
    value = Tensor(randn(batch_shape), inputs)

    expected = dist.Normal(loc, scale, value)
    assert isinstance(expected, Tensor)
    check_funsor(expected, inputs, Real)

    g = dist.Normal(Variable('loc', Real), scale, 'value')
    assert isinstance(g, Contraction)
    actual = g(loc=loc, value=value)
    check_funsor(actual, inputs, Real)

    assert_close(actual, expected, atol=1e-4)


NORMAL_AFFINE_TESTS = [
    'dist.Normal(x+2, scale, y+2)',
    'dist.Normal(y, scale, x)',
    'dist.Normal(x - y, scale, 0)',
    'dist.Normal(0, scale, y - x)',
    'dist.Normal(2 * x - y, scale, x)',
    'dist.Normal(0, 1, (x - y) / scale) - scale.log()',
    'dist.Normal(2 * y, 2 * scale, 2 * x) + math.log(2)',
]


@pytest.mark.parametrize('expr', NORMAL_AFFINE_TESTS)
def test_normal_affine(expr):

    scale = Tensor(numeric_array(0.3), OrderedDict())
    x = Variable('x', Real)
    y = Variable('y', Real)

    expected = dist.Normal(x, scale, y)
    actual = eval(expr)

    assert isinstance(actual, Contraction)
    assert dict(actual.inputs) == dict(expected.inputs), (actual.inputs, expected.inputs)

    for ta, te in zip(actual.terms, expected.terms):
        assert_close(ta.align(tuple(te.inputs)), te)


def test_normal_independent():
    loc = random_tensor(OrderedDict(), Reals[2])
    scale = ops.exp(random_tensor(OrderedDict(), Reals[2]))
    fn = dist.Normal(loc['i'], scale['i'], value='z_i')
    assert fn.inputs['z_i'] == Real
    d = Independent(fn, 'z', 'i', 'z_i')
    assert d.inputs['z'] == Reals[2]
    rng_key = None if get_backend() == "torch" else np.array([0, 0], dtype=np.uint32)
    sample = d.sample(frozenset(['z']), rng_key=rng_key)
    assert isinstance(sample, Contraction)
    assert sample.inputs['z'] == Reals[2]


def test_mvn_defaults():
    loc = Variable('loc', Reals[3])
    scale_tril = Variable('scale', Reals[3, 3])
    value = Variable('value', Reals[3])
    assert dist.MultivariateNormal(loc, scale_tril) is dist.MultivariateNormal(loc, scale_tril, value)


@pytest.mark.parametrize('batch_shape', [(), (5,), (2, 3)], ids=str)
def test_mvn_density(batch_shape):
    batch_dims = ('i', 'j', 'k')[:len(batch_shape)]
    inputs = OrderedDict((k, Bint[v]) for k, v in zip(batch_dims, batch_shape))

    @funsor.function
    def mvn(loc: Reals[3], scale_tril: Reals[3, 3], value: Reals[3]) -> Real:
        return backend_dist.MultivariateNormal(loc, scale_tril=scale_tril).log_prob(value)

    check_funsor(mvn, {'loc': Reals[3], 'scale_tril': Reals[3, 3], 'value': Reals[3]}, Real)

    loc = Tensor(randn(batch_shape + (3,)), inputs)
    scale_tril = Tensor(random_scale_tril(batch_shape + (3, 3)), inputs)
    value = Tensor(randn(batch_shape + (3,)), inputs)
    expected = mvn(loc, scale_tril, value)
    check_funsor(expected, inputs, Real)

    actual = dist.MultivariateNormal(loc, scale_tril, value)
    check_funsor(actual, inputs, Real)
    assert_close(actual, expected)


@pytest.mark.parametrize('batch_shape', [(), (5,), (2, 3)], ids=str)
def test_mvn_gaussian(batch_shape):
    batch_dims = ('i', 'j', 'k')[:len(batch_shape)]
    inputs = OrderedDict((k, Bint[v]) for k, v in zip(batch_dims, batch_shape))

    loc = Tensor(randn(batch_shape + (3,)), inputs)
    scale_tril = Tensor(random_scale_tril(batch_shape + (3, 3)), inputs)
    value = Tensor(randn(batch_shape + (3,)), inputs)

    expected = dist.MultivariateNormal(loc, scale_tril, value)
    assert isinstance(expected, Tensor)
    check_funsor(expected, inputs, Real)

    g = dist.MultivariateNormal(loc, scale_tril, 'value')
    assert isinstance(g, Contraction)
    actual = g(value=value)
    check_funsor(actual, inputs, Real)

    assert_close(actual, expected, atol=1e-3, rtol=1e-4)


def _check_mvn_affine(d1, data):
    backend_module = import_module(BACKEND_TO_DISTRIBUTIONS_BACKEND[get_backend()])
    assert isinstance(d1, backend_module.MultivariateNormal)
    d2 = reinterpret(d1)
    assert issubclass(type(d2), GaussianMixture)
    actual = d2(**data)
    expected = d1(**data)
    assert_close(actual, expected)


def test_mvn_affine_one_var():
    x = Variable('x', Reals[2])
    data = dict(x=Tensor(randn(2)))
    with interpretation(lazy):
        d = to_funsor(random_mvn((), 2), Real)
        d = d(value=2 * x + 1)
    _check_mvn_affine(d, data)


def test_mvn_affine_two_vars():
    x = Variable('x', Reals[2])
    y = Variable('y', Reals[2])
    data = dict(x=Tensor(randn(2)), y=Tensor(randn(2)))
    with interpretation(lazy):
        d = to_funsor(random_mvn((), 2), Real)
        d = d(value=x - y)
    _check_mvn_affine(d, data)


def test_mvn_affine_matmul():
    x = Variable('x', Reals[2])
    y = Variable('y', Reals[3])
    m = Tensor(randn(2, 3))
    data = dict(x=Tensor(randn(2)), y=Tensor(randn(3)))
    with interpretation(lazy):
        d = random_mvn((), 3)
        d = dist.MultivariateNormal(loc=y, scale_tril=d.scale_tril, value=x @ m)
    _check_mvn_affine(d, data)


def test_mvn_affine_matmul_sub():
    x = Variable('x', Reals[2])
    y = Variable('y', Reals[3])
    m = Tensor(randn(2, 3))
    data = dict(x=Tensor(randn(2)), y=Tensor(randn(3)))
    with interpretation(lazy):
        d = to_funsor(random_mvn((), 3), Real)
        d = d(value=x @ m - y)
    _check_mvn_affine(d, data)


def test_mvn_affine_einsum():
    c = Tensor(randn(3, 2, 2))
    x = Variable('x', Reals[2, 2])
    y = Variable('y', Real)
    data = dict(x=Tensor(randn(2, 2)), y=Tensor(randn(())))
    with interpretation(lazy):
        d = to_funsor(random_mvn((), 3), Real)
        d = d(value=Einsum("abc,bc->a", c, x) + y)
    _check_mvn_affine(d, data)


def test_mvn_affine_getitem():
    x = Variable('x', Reals[2, 2])
    data = dict(x=Tensor(randn(2, 2)))
    with interpretation(lazy):
        d = to_funsor(random_mvn((), 2), Real)
        d = d(value=x[0] - x[1])
    _check_mvn_affine(d, data)


def test_mvn_affine_reshape():
    x = Variable('x', Reals[2, 2])
    y = Variable('y', Reals[4])
    data = dict(x=Tensor(randn(2, 2)), y=Tensor(randn(4)))
    with interpretation(lazy):
        d = to_funsor(random_mvn((), 4), Real)
        d = d(value=x.reshape((4,)) - y)
    _check_mvn_affine(d, data)


@pytest.mark.parametrize('batch_shape', [(), (5,), (2, 3)], ids=str)
@pytest.mark.parametrize('syntax', ['eager', 'lazy'])
def test_poisson_probs_density(batch_shape, syntax):
    batch_dims = ('i', 'j', 'k')[:len(batch_shape)]
    inputs = OrderedDict((k, Bint[v]) for k, v in zip(batch_dims, batch_shape))

    @funsor.function
    def poisson(rate: Real, value: Real) -> Real:
        return backend_dist.Poisson(rate).log_prob(value)

    check_funsor(poisson, {'rate': Real, 'value': Real}, Real)

    rate = Tensor(rand(batch_shape), inputs)
    value = Tensor(ops.astype(ops.astype(ops.exp(randn(batch_shape)), 'int32'), 'float32'), inputs)
    expected = poisson(rate, value)
    check_funsor(expected, inputs, Real)

    d = Variable('value', Real)
    if syntax == 'eager':
        actual = dist.Poisson(rate, value)
    elif syntax == 'lazy':
        actual = dist.Poisson(rate, d)(value=value)
    check_funsor(actual, inputs, Real)
    assert_close(actual, expected)


@pytest.mark.parametrize('batch_shape', [(), (5,), (2, 3)], ids=str)
@pytest.mark.parametrize('syntax', ['eager', 'lazy'])
def test_gamma_probs_density(batch_shape, syntax):
    batch_dims = ('i', 'j', 'k')[:len(batch_shape)]
    inputs = OrderedDict((k, Bint[v]) for k, v in zip(batch_dims, batch_shape))

    @funsor.function
    def gamma(concentration: Real, rate: Real, value: Real) -> Real:
        return backend_dist.Gamma(concentration, rate).log_prob(value)

    check_funsor(gamma, {'concentration': Real, 'rate': Real, 'value': Real}, Real)

    concentration = Tensor(rand(batch_shape), inputs)
    rate = Tensor(rand(batch_shape), inputs)
    value = Tensor(ops.exp(randn(batch_shape)), inputs)
    expected = gamma(concentration, rate, value)
    check_funsor(expected, inputs, Real)

    d = Variable('value', Real)
    if syntax == 'eager':
        actual = dist.Gamma(concentration, rate, value)
    elif syntax == 'lazy':
        actual = dist.Gamma(concentration, rate, d)(value=value)
    check_funsor(actual, inputs, Real)
    assert_close(actual, expected)


@pytest.mark.parametrize('batch_shape', [(), (5,), (2, 3)], ids=str)
@pytest.mark.parametrize('syntax', ['eager', 'lazy'])
def test_von_mises_probs_density(batch_shape, syntax):
    batch_dims = ('i', 'j', 'k')[:len(batch_shape)]
    inputs = OrderedDict((k, Bint[v]) for k, v in zip(batch_dims, batch_shape))

    @funsor.function
    def von_mises(loc: Real, concentration: Real, value: Real) -> Real:
        return backend_dist.VonMises(loc, concentration).log_prob(value)

    check_funsor(von_mises, {'concentration': Real, 'loc': Real, 'value': Real}, Real)

    concentration = Tensor(rand(batch_shape), inputs)
    loc = Tensor(rand(batch_shape), inputs)
    value = Tensor(ops.abs(randn(batch_shape)), inputs)
    expected = von_mises(loc, concentration, value)
    check_funsor(expected, inputs, Real)

    d = Variable('value', Real)
    if syntax == 'eager':
        actual = dist.VonMises(loc, concentration, value)
    elif syntax == 'lazy':
        actual = dist.VonMises(loc, concentration, d)(value=value)
    check_funsor(actual, inputs, Real)
    assert_close(actual, expected)


def _get_stat_diff(funsor_dist_class, sample_inputs, inputs, num_samples, statistic, with_lazy, params):
    params = [Tensor(p, inputs) for p in params]
    if isinstance(with_lazy, bool):
        with interpretation(lazy if with_lazy else eager):
            funsor_dist = funsor_dist_class(*params)
    else:
        funsor_dist = funsor_dist_class(*params)

    rng_key = None if get_backend() == "torch" else np.array([0, 0], dtype=np.uint32)
    sample_value = funsor_dist.sample(frozenset(['value']), sample_inputs, rng_key=rng_key)
    expected_inputs = OrderedDict(
        tuple(sample_inputs.items()) + tuple(inputs.items()) + (('value', funsor_dist.inputs['value']),)
    )
    check_funsor(sample_value, expected_inputs, Real)

    if sample_inputs:
        if statistic == "mean":
            actual_stat = Integrate(
                sample_value, Variable('value', funsor_dist.inputs['value']), frozenset(['value'])
            ).reduce(ops.add, frozenset(sample_inputs))
            expected_stat = funsor_dist.mean()
        elif statistic == "variance":
            actual_mean = Integrate(
                sample_value, Variable('value', funsor_dist.inputs['value']), frozenset(['value'])
            ).reduce(ops.add, frozenset(sample_inputs))
            actual_stat = Integrate(
                sample_value,
                (Variable('value', funsor_dist.inputs['value']) - actual_mean) ** 2,
                frozenset(['value'])
            ).reduce(ops.add, frozenset(sample_inputs))
            expected_stat = funsor_dist.variance()
        elif statistic == "entropy":
            actual_stat = -Integrate(
                sample_value, funsor_dist, frozenset(['value'])
            ).reduce(ops.add, frozenset(sample_inputs))
            expected_stat = funsor_dist.entropy()
        else:
            raise ValueError("invalid test statistic")

        diff = actual_stat.reduce(ops.add).data - expected_stat.reduce(ops.add).data
        return diff.sum(), diff


def _check_sample(funsor_dist_class, params, sample_inputs, inputs, atol=1e-2,
                  num_samples=100000, statistic="mean", skip_grad=False, with_lazy=None):
    """utility that compares a Monte Carlo estimate of a distribution mean with the true mean"""
    samples_per_dim = int(num_samples ** (1./max(1, len(sample_inputs))))
    sample_inputs = OrderedDict((k, Bint[samples_per_dim]) for k in sample_inputs)
    _get_stat_diff_fn = functools.partial(
        _get_stat_diff, funsor_dist_class, sample_inputs, inputs, num_samples, statistic, with_lazy)

    if get_backend() == "torch":
        import torch

        for param in params:
            param.requires_grad_()

        res = _get_stat_diff_fn(params)
        if sample_inputs:
            diff_sum, diff = res
            assert_close(diff, ops.new_zeros(diff, diff.shape), atol=atol, rtol=None)
            if not skip_grad:
                diff_grads = torch.autograd.grad(diff_sum, params, allow_unused=True)
                for diff_grad in diff_grads:
                    assert_close(diff_grad, ops.new_zeros(diff_grad, diff_grad.shape), atol=atol, rtol=None)
    elif get_backend() == "jax":
        import jax

        if sample_inputs:
            if skip_grad:
                _, diff = _get_stat_diff_fn(params)
                assert_close(diff, ops.new_zeros(diff, diff.shape), atol=atol, rtol=None)
            else:
                (_, diff), diff_grads = jax.value_and_grad(_get_stat_diff_fn, has_aux=True)(params)
                assert_close(diff, ops.new_zeros(diff, diff.shape), atol=atol, rtol=None)
                for diff_grad in diff_grads:
                    assert_close(diff_grad, ops.new_zeros(diff_grad, diff_grad.shape), atol=atol, rtol=None)
        else:
            _get_stat_diff_fn(params)


@pytest.mark.parametrize('sample_inputs', [(), ('ii',), ('ii', 'jj'), ('ii', 'jj', 'kk')])
@pytest.mark.parametrize('batch_shape', [(), (5,), (2, 3)], ids=str)
@pytest.mark.parametrize('reparametrized', [True, False])
def test_gamma_sample(batch_shape, sample_inputs, reparametrized):
    batch_dims = ('i', 'j', 'k')[:len(batch_shape)]
    inputs = OrderedDict((k, Bint[v]) for k, v in zip(batch_dims, batch_shape))

    concentration = rand(batch_shape)
    rate = rand(batch_shape)
    funsor_dist_class = (dist.Gamma if reparametrized else dist.NonreparameterizedGamma)
    params = (concentration, rate)

    _check_sample(funsor_dist_class, params, sample_inputs, inputs, num_samples=200000,
                  atol=5e-2 if reparametrized else 1e-1)


@pytest.mark.parametrize("with_lazy", [True, xfail_param(False, reason="missing pattern")])
@pytest.mark.parametrize('sample_inputs', [(), ('ii',), ('ii', 'jj'), ('ii', 'jj', 'kk')])
@pytest.mark.parametrize('batch_shape', [(), (5,), (2, 3)], ids=str)
@pytest.mark.parametrize('reparametrized', [True, False])
def test_normal_sample(with_lazy, batch_shape, sample_inputs, reparametrized):
    batch_dims = ('i', 'j', 'k')[:len(batch_shape)]
    inputs = OrderedDict((k, Bint[v]) for k, v in zip(batch_dims, batch_shape))

    loc = randn(batch_shape)
    scale = rand(batch_shape)
    funsor_dist_class = (dist.Normal if reparametrized else dist.NonreparameterizedNormal)
    params = (loc, scale)

    _check_sample(funsor_dist_class, params, sample_inputs, inputs, num_samples=200000,
                  atol=1e-2 if reparametrized else 1e-1, with_lazy=with_lazy)


@pytest.mark.parametrize("with_lazy", [True, xfail_param(False, reason="missing pattern")])
@pytest.mark.parametrize('sample_inputs', [(), ('ii',), ('ii', 'jj'), ('ii', 'jj', 'kk')])
@pytest.mark.parametrize('batch_shape', [(), (5,), (2, 3)], ids=str)
@pytest.mark.parametrize('event_shape', [(1,), (4,), (5,)], ids=str)
def test_mvn_sample(with_lazy, batch_shape, sample_inputs, event_shape):
    batch_dims = ('i', 'j', 'k')[:len(batch_shape)]
    inputs = OrderedDict((k, Bint[v]) for k, v in zip(batch_dims, batch_shape))

    loc = randn(batch_shape + event_shape)
    scale_tril = random_scale_tril(batch_shape + event_shape * 2)
    funsor_dist_class = dist.MultivariateNormal
    params = (loc, scale_tril)

    _check_sample(funsor_dist_class, params, sample_inputs, inputs, atol=7e-2, num_samples=200000, with_lazy=with_lazy)


@pytest.mark.parametrize('sample_inputs', [(), ('ii',), ('ii', 'jj'), ('ii', 'jj', 'kk')])
@pytest.mark.parametrize('batch_shape', [(), (5,), (2, 3)], ids=str)
@pytest.mark.parametrize('event_shape', [(1,), (4,), (5,)], ids=str)
@pytest.mark.parametrize('reparametrized', [True, False])
@pytest.mark.skipif(_skip_for_numpyro_version("0.2.4"),
                    reason="Dirichlet samples might take 0/1 values in NumPyro 0.2.4")
def test_dirichlet_sample(batch_shape, sample_inputs, event_shape, reparametrized):
    batch_dims = ('i', 'j', 'k')[:len(batch_shape)]
    inputs = OrderedDict((k, Bint[v]) for k, v in zip(batch_dims, batch_shape))

    concentration = ops.exp(randn(batch_shape + event_shape))
    funsor_dist_class = (dist.Dirichlet if reparametrized else dist.NonreparameterizedDirichlet)
    params = (concentration,)

    _check_sample(funsor_dist_class, params, sample_inputs, inputs, atol=1e-2 if reparametrized else 1e-1)


@pytest.mark.parametrize('sample_inputs', [(), ('ii',), ('ii', 'jj'), ('ii', 'jj', 'kk')])
@pytest.mark.parametrize('batch_shape', [(), (5,), (2, 3)], ids=str)
def test_bernoullilogits_sample(batch_shape, sample_inputs):
    batch_dims = ('i', 'j', 'k')[:len(batch_shape)]
    inputs = OrderedDict((k, Bint[v]) for k, v in zip(batch_dims, batch_shape))

    logits = rand(batch_shape)
    funsor_dist_class = dist.BernoulliLogits
    params = (logits,)

    _check_sample(funsor_dist_class, params, sample_inputs, inputs, atol=5e-2, num_samples=100000)


@pytest.mark.parametrize('sample_inputs', [(), ('ii',), ('ii', 'jj'), ('ii', 'jj', 'kk')])
@pytest.mark.parametrize('batch_shape', [(), (5,), (2, 3)], ids=str)
def test_bernoulliprobs_sample(batch_shape, sample_inputs):
    batch_dims = ('i', 'j', 'k')[:len(batch_shape)]
    inputs = OrderedDict((k, Bint[v]) for k, v in zip(batch_dims, batch_shape))

    probs = rand(batch_shape)
    funsor_dist_class = dist.BernoulliProbs
    params = (probs,)

    _check_sample(funsor_dist_class, params, sample_inputs, inputs, atol=5e-2, num_samples=100000)


@pytest.mark.parametrize("with_lazy", [True, xfail_param(False, reason="missing pattern")])
@pytest.mark.parametrize('sample_inputs', [(), ('ii',), ('ii', 'jj'), ('ii', 'jj', 'kk')])
@pytest.mark.parametrize('batch_shape', [(), (5,), (2, 3)], ids=str)
@pytest.mark.parametrize('reparametrized', [True, False])
@pytest.mark.skipif(_skip_for_numpyro_version("0.2.4"),
                    reason="Dirichlet samples might take 0/1 values in NumPyro 0.2.4")
def test_beta_sample(with_lazy, batch_shape, sample_inputs, reparametrized):
    batch_dims = ('i', 'j', 'k')[:len(batch_shape)]
    inputs = OrderedDict((k, Bint[v]) for k, v in zip(batch_dims, batch_shape))

    concentration1 = ops.exp(randn(batch_shape))
    concentration0 = ops.exp(randn(batch_shape))
    funsor_dist_class = (dist.Beta if reparametrized else dist.NonreparameterizedBeta)
    params = (concentration1, concentration0)

    _check_sample(funsor_dist_class, params, sample_inputs, inputs, atol=1e-2 if reparametrized else 1e-1,
                  statistic="variance", num_samples=100000, with_lazy=with_lazy)


@pytest.mark.parametrize("with_lazy", [True, xfail_param(False, reason="missing pattern")])
@pytest.mark.parametrize('sample_inputs', [(), ('ii',), ('ii', 'jj'), ('ii', 'jj', 'kk')])
@pytest.mark.parametrize('batch_shape', [(), (5,), (2, 3)], ids=str)
def test_binomial_sample(with_lazy, batch_shape, sample_inputs):
    batch_dims = ('i', 'j', 'k')[:len(batch_shape)]
    inputs = OrderedDict((k, Bint[v]) for k, v in zip(batch_dims, batch_shape))

    max_count = 10
    total_count_data = random_tensor(inputs, Bint[max_count]).data
    if get_backend() == "torch":
        total_count_data = ops.astype(total_count_data, 'float')
    total_count = total_count_data
    probs = rand(batch_shape)
    funsor_dist_class = dist.Binomial
    params = (total_count, probs)

    _check_sample(funsor_dist_class, params, sample_inputs, inputs, atol=5e-2, skip_grad=True, with_lazy=with_lazy)


@pytest.mark.parametrize('sample_inputs', [(), ('ii',), ('ii', 'jj'), ('ii', 'jj', 'kk')])
@pytest.mark.parametrize('batch_shape', [(), (5,), (2, 3)], ids=str)
def test_poisson_sample(batch_shape, sample_inputs):
    batch_dims = ('i', 'j', 'k')[:len(batch_shape)]
    inputs = OrderedDict((k, Bint[v]) for k, v in zip(batch_dims, batch_shape))

    rate = rand(batch_shape)
    funsor_dist_class = dist.Poisson
    params = (rate,)

    _check_sample(funsor_dist_class, params, sample_inputs, inputs, atol=2e-2, skip_grad=True)


@pytest.mark.parametrize('expand', [False, True])
@pytest.mark.parametrize('batch_shape', [(), (5,), (2, 3)], ids=str)
def test_categoricallogits_enumerate_support(expand, batch_shape):
    batch_dims = ('i', 'j', 'k')[:len(batch_shape)]
    inputs = OrderedDict((k, Bint[v]) for k, v in zip(batch_dims, batch_shape))

    logits = funsor.Tensor(rand(batch_shape + (3,)), inputs, 'real')
    with interpretation(lazy):
        d = dist.CategoricalLogits(logits)
    x = d.enumerate_support(expand=expand)
    actual_log_prob = d(value=x).reduce(ops.logaddexp, 'value')

    raw_dist = d.dist_class(logits=logits.data)
    raw_value = raw_dist.enumerate_support(expand=expand)
    expected_inputs = OrderedDict([('value', Bint[raw_value.shape[0]])])
    expected_inputs.update(inputs)
    expected_log_prob = funsor.Tensor(raw_dist.log_prob(raw_value), expected_inputs).reduce(ops.logaddexp, 'value')

    assert d.has_enumerate_support
    assert x.output == d.value.output
    assert set(x.inputs) == {'value'} | (set(batch_dims) if expand else set())
    assert_close(expected_log_prob, actual_log_prob)


@pytest.mark.parametrize('expand', [False, True])
@pytest.mark.parametrize('batch_shape', [(), (5,), (2, 3)], ids=str)
def test_categoricalprobs_enumerate_support(expand, batch_shape):
    batch_dims = ('i', 'j', 'k')[:len(batch_shape)]
    inputs = OrderedDict((k, Bint[v]) for k, v in zip(batch_dims, batch_shape))

    probs = funsor.Tensor(rand(batch_shape + (3,)), inputs, 'real')
    with interpretation(lazy):
        d = dist.Categorical(probs=probs)
    x = d.enumerate_support(expand=expand)
    actual_log_prob = d(value=x).reduce(ops.logaddexp, 'value')

    raw_dist = d.dist_class(probs=probs.data)
    raw_value = raw_dist.enumerate_support(expand=expand)
    expected_inputs = OrderedDict([('value', Bint[raw_value.shape[0]])])
    expected_inputs.update(inputs)
    expected_log_prob = funsor.Tensor(raw_dist.log_prob(raw_value), expected_inputs).reduce(ops.logaddexp, 'value')

    assert d.has_enumerate_support
    assert x.output == d.value.output
    assert set(x.inputs) == {'value'} | (set(batch_dims) if expand else set())
    assert_close(expected_log_prob, actual_log_prob)


@pytest.mark.parametrize('expand', [False, True])
@pytest.mark.parametrize('batch_shape', [(), (5,), (2, 3)], ids=str)
def test_bernoullilogits_enumerate_support(expand, batch_shape):
    batch_dims = ('i', 'j', 'k')[:len(batch_shape)]
    inputs = OrderedDict((k, Bint[v]) for k, v in zip(batch_dims, batch_shape))

    logits = funsor.Tensor(rand(batch_shape), inputs, 'real')
    with interpretation(lazy):
        d = dist.BernoulliLogits(logits)
    x = d.enumerate_support(expand=expand)
    actual_log_prob = d(value='value2')(value2=x).reduce(ops.logaddexp, 'value')

    raw_dist = d.dist_class(logits=logits.data)
    raw_value = raw_dist.enumerate_support(expand=expand)
    expected_inputs = OrderedDict([('value', Bint[raw_value.shape[0]])])
    expected_inputs.update(inputs)
    expected_log_prob = funsor.Tensor(raw_dist.log_prob(raw_value), expected_inputs).reduce(ops.logaddexp, 'value')

    assert d.has_enumerate_support
    assert x.output == d.value.output
    assert set(x.inputs) == {'value'} | (set(batch_dims) if expand else set())
    assert_close(expected_log_prob, actual_log_prob)


@pytest.mark.skipif(get_backend() != "torch", reason="not yet supported")
@pytest.mark.parametrize('batch_shape', [(), (5,), (2, 3)], ids=str)
def test_lognormal_transform_density(batch_shape):
    batch_dims = ('i', 'j', 'k')[:len(batch_shape)]
    inputs = OrderedDict((k, Bint[v]) for k, v in zip(batch_dims, batch_shape))

    loc = Tensor(randn(batch_shape), inputs)
    scale = Tensor(ops.exp(randn(batch_shape)), inputs)
    value = Tensor(ops.exp(randn(batch_shape)), inputs)

    expected_funsor = dist.LogNormal(loc, scale, value)
    check_funsor(expected_funsor, inputs, Real)

    expected_direct = Tensor(backend_dist.TransformedDistribution(
        backend_dist.Normal(loc.data, scale.data),
        backend_dist.transforms.ExpTransform()
    ).log_prob(value.data), inputs)
    check_funsor(expected_direct, inputs, Real)

    actual_base_dist = dist.Normal(loc, scale) + Lebesgue("value", Real)
    actual_transformed_dist = actual_base_dist(value=ops.log(Variable("value", Real)))
    actual = actual_transformed_dist(value=value)
    check_funsor(actual, inputs, Real)

    assert_close(actual, expected_funsor)
    assert_close(actual, expected_direct)


@pytest.mark.skipif(get_backend() != "torch", reason="not yet supported")
@pytest.mark.parametrize('batch_shape', [(), (5,), (2, 3)], ids=str)
def test_convert_transformeddist_gamma(batch_shape):
    batch_dims = ('i', 'j', 'k')[:len(batch_shape)]
    dim_to_name = {dim: name for dim, name in zip(range(-len(batch_shape), 0), batch_dims)}
    inputs = OrderedDict((k, Bint[v]) for k, v in zip(batch_dims, batch_shape))

    concentration = Tensor(rand(batch_shape), inputs)
    rate = Tensor(rand(batch_shape), inputs)

    expected_base_dist = dist.Gamma(concentration, rate)
    expected_transformed_dist = (Lebesgue("value", Real) + expected_base_dist)(value=ops.exp(Variable("value", Real)))

    raw_base_dist = backend_dist.Gamma(concentration.data, rate.data)
    raw_transformed_dist = backend_dist.TransformedDistribution(
        raw_base_dist, [backend_dist.transforms.ExpTransform().inv])
    actual_transformed_dist = funsor.to_funsor(raw_transformed_dist, output=Real, dim_to_name=dim_to_name)

    assert actual_transformed_dist is expected_transformed_dist  # cons hashing

    raw_value = raw_transformed_dist.rsample()
    value = Tensor(raw_value, inputs)

    expected = expected_transformed_dist(value=value)
    actual = actual_transformed_dist(value=value)
    assert_close(actual, expected)


#########################
# Conjugacy tests
#########################


def _assert_conjugate_density_ok(latent, conditional, obs, lazy_latent=None,
                                 num_samples=10000, prec=1e-2):
    sample_inputs = OrderedDict(n=Bint[num_samples])
    lazy_latent = lazy_latent if lazy_latent is not None else latent
    rng_key = None if get_backend() == "torch" else np.array([0, 0], dtype=np.uint32)
    latent_samples = lazy_latent.sample(frozenset(["prior"]), sample_inputs, rng_key=rng_key)
    expected = Integrate(latent_samples, conditional(value=obs).exp(), frozenset(['prior']))
    expected = expected.reduce(ops.add, frozenset(sample_inputs))
    actual = (latent + conditional).reduce(ops.logaddexp, set(["prior"]))(value=obs).exp()
    assert_close(actual, expected, atol=prec, rtol=None)


@pytest.mark.parametrize('batch_shape', [(), (5,), (2, 3)], ids=str)
def test_beta_bernoulli_conjugate(batch_shape):
    batch_dims = ('i', 'j', 'k')[:len(batch_shape)]
    inputs = OrderedDict((k, Bint[v]) for k, v in zip(batch_dims, batch_shape))
    full_shape = batch_shape
    prior = Variable("prior", Real)
    concentration1 = Tensor(ops.exp(randn(full_shape)), inputs)
    concentration0 = Tensor(ops.exp(randn(full_shape)), inputs)
    latent = dist.Beta(concentration1, concentration0, value=prior)
    conditional = dist.Bernoulli(probs=prior)
    reduced = (latent + conditional).reduce(ops.logaddexp, set(["prior"]))
    assert isinstance(reduced, dist.DirichletMultinomial)
    concentration = stack((concentration0, concentration1), dim=-1)
    assert_close(reduced.concentration, concentration)
    assert_close(reduced.total_count, Tensor(numeric_array(1.)))

    # we need lazy expression for Beta to draw samples from it
    with interpretation(funsor.terms.lazy):
        lazy_latent = dist.Beta(concentration1, concentration0, value=prior)
    obs = Tensor(rand(batch_shape).round(), inputs)
    _assert_conjugate_density_ok(latent, conditional, obs, lazy_latent=lazy_latent)


@pytest.mark.parametrize('batch_shape', [(), (5,), (2, 3)], ids=str)
@pytest.mark.parametrize('size', [2, 4, 5], ids=str)
def test_dirichlet_categorical_conjugate(batch_shape, size):
    batch_dims = ('i', 'j', 'k')[:len(batch_shape)]
    inputs = OrderedDict((k, Bint[v]) for k, v in zip(batch_dims, batch_shape))

    full_shape = batch_shape + (size,)
    prior = Variable("prior", Reals[size])
    concentration = Tensor(ops.exp(randn(full_shape)), inputs)
    value = random_tensor(inputs, Bint[size])
    latent = dist.Dirichlet(concentration, value=prior)
    conditional = dist.Categorical(probs=prior)
    reduced = (latent + conditional).reduce(ops.logaddexp, set(["prior"]))
    assert isinstance(reduced, Tensor)
    actual = reduced(value=value)
    expected = dist.DirichletMultinomial(concentration=concentration, total_count=1)(
        value=Tensor(ops.new_eye(concentration.data, (size,)))[value])
    # TODO: investigate why jax backend gives inconsistent results on Travis
    assert_close(actual, expected, rtol=1e-5 if get_backend() == "jax" else 1e-6)

    obs = random_tensor(inputs, Bint[size])
    _assert_conjugate_density_ok(latent, conditional, obs)


@pytest.mark.parametrize('batch_shape', [(), (5,), (2, 3)], ids=str)
@pytest.mark.parametrize('size', [2, 4, 5], ids=str)
def test_dirichlet_multinomial_conjugate(batch_shape, size):
    max_count = 10
    batch_dims = ('i', 'j', 'k')[:len(batch_shape)]
    inputs = OrderedDict((k, Bint[v]) for k, v in zip(batch_dims, batch_shape))
    full_shape = batch_shape + (size,)
    prior = Variable("prior", Reals[size])
    concentration = Tensor(ops.exp(randn(full_shape)), inputs)
    value_data = ops.astype(randint(0, max_count, size=full_shape), 'float32')
    obs = Tensor(value_data, inputs)
    total_count_data = value_data.sum(-1)
    total_count = Tensor(total_count_data, inputs)
    latent = dist.Dirichlet(concentration, value=prior)
    conditional = dist.Multinomial(probs=prior, total_count=total_count)
    p = latent + conditional
    marginalized = p.reduce(ops.logaddexp, set(["value"]))
    assert isinstance(marginalized, dist.Dirichlet)
    reduced = p.reduce(ops.logaddexp, set(["prior"]))
    assert isinstance(reduced, dist.DirichletMultinomial)
    assert_close(reduced.concentration, concentration)
    assert_close(reduced.total_count, total_count)
    result = (p - reduced)(value=obs)
    assert isinstance(result, dist.Dirichlet)
    assert_close(result.concentration, concentration + obs)

    _assert_conjugate_density_ok(latent, conditional, obs)


@pytest.mark.parametrize('batch_shape', [(), (5,), (2, 3)], ids=str)
def test_gamma_gamma_conjugate(batch_shape):
    batch_dims = ('i', 'j', 'k')[:len(batch_shape)]
    inputs = OrderedDict((k, Bint[v]) for k, v in zip(batch_dims, batch_shape))
    full_shape = batch_shape
    prior = Variable("prior", Real)
    concentration0 = Tensor(ops.exp(randn(full_shape)), inputs)
    rate0 = Tensor(ops.exp(randn(full_shape)), inputs)
    concentration = Tensor(ops.exp(randn(full_shape)), inputs)
    latent = dist.Gamma(concentration0, rate0, value=prior)
    conditional = dist.Gamma(concentration, rate=prior)

    obs = Tensor(ops.exp(randn(full_shape)), inputs)
    _assert_conjugate_density_ok(latent, conditional, obs, prec=0.02)


@pytest.mark.parametrize('batch_shape', [(), (5,), (2, 3)], ids=str)
def test_gamma_poisson_conjugate(batch_shape):
    batch_dims = ('i', 'j', 'k')[:len(batch_shape)]
    inputs = OrderedDict((k, Bint[v]) for k, v in zip(batch_dims, batch_shape))
    full_shape = batch_shape
    prior = Variable("prior", Real)
    concentration = Tensor(ops.exp(randn(full_shape)), inputs)
    rate = Tensor(ops.exp(randn(full_shape)), inputs)
    latent = dist.Gamma(concentration, rate, value=prior)
    conditional = dist.Poisson(rate=prior)
    reduced = (latent + conditional).reduce(ops.logaddexp, set(["prior"]))
    assert isinstance(reduced, dist.GammaPoisson)
    assert_close(reduced.concentration, concentration)
    assert_close(reduced.rate, rate)

    obs = Tensor(ops.astype(ops.astype(ops.exp(randn(batch_shape)), 'int32'), 'float32'), inputs)
    _assert_conjugate_density_ok(latent, conditional, obs)<|MERGE_RESOLUTION|>--- conflicted
+++ resolved
@@ -18,14 +18,9 @@
 from funsor.integrate import Integrate
 from funsor.interpreter import interpretation, reinterpret
 from funsor.tensor import Einsum, Tensor, numeric_array, stack
-<<<<<<< HEAD
 from funsor.terms import Independent, Lebesgue, Variable, eager, lazy, to_funsor
-from funsor.testing import assert_close, check_funsor, rand, randint, randn, random_mvn, random_tensor, xfail_param
-=======
-from funsor.terms import Independent, Variable, eager, lazy, to_funsor
 from funsor.testing import assert_close, check_funsor, rand, randint, randn, \
     random_mvn, random_scale_tril, random_tensor, xfail_param
->>>>>>> 54e28ab1
 from funsor.util import get_backend
 
 pytestmark = pytest.mark.skipif(get_backend() == "numpy",
