# Copyright Contributors to the Pyro project.
# SPDX-License-Identifier: Apache-2.0

import copy
import io
import itertools
import pickle
from collections import OrderedDict
from typing import Tuple, get_type_hints

import numpy as np
import pytest

import funsor
import funsor.ops as ops
<<<<<<< HEAD
from funsor.domains import Bint, Real, Reals, bint, find_domain, make_domain, reals
=======
from funsor.domains import Array, Bint, Reals, bint, find_domain, reals
>>>>>>> 70157776
from funsor.interpreter import interpretation
from funsor.tensor import REDUCE_OP_TO_NUMERIC, Einsum, Tensor, align_tensors, numeric_array, stack, tensordot
from funsor.terms import Cat, Lambda, Number, Slice, Stack, Variable, lazy
from funsor.testing import assert_close, assert_equiv, check_funsor, empty, rand, randn, random_tensor, zeros
from funsor.util import get_backend


@pytest.mark.parametrize('output_shape', [(), (2,), (3, 2)], ids=str)
@pytest.mark.parametrize('inputs', [(), ('a',), ('a', 'b'), ('b', 'a', 'c')], ids=str)
def test_quote(output_shape, inputs):
    if get_backend() == "torch":
        import torch  # noqa: F401

    sizes = {'a': 4, 'b': 5, 'c': 6}
    inputs = OrderedDict((k, Bint[sizes[k]]) for k in inputs)
    x = random_tensor(inputs, Reals[output_shape])
    s = funsor.quote(x)
    assert isinstance(s, str)
    assert_close(eval(s), x)


@pytest.mark.parametrize('shape', [(), (4,), (3, 2)])
@pytest.mark.parametrize('dtype', ['float32', 'float64', 'int32', 'int64', 'uint8', 'bool'])
def test_to_funsor(shape, dtype):
    t = ops.astype(randn(shape), dtype)
    f = funsor.to_funsor(t)
    assert isinstance(f, Tensor)
    assert funsor.to_funsor(t, reals(*shape)) is f
    with pytest.raises(ValueError):
        funsor.to_funsor(t, reals(5, *shape))


def test_to_data():
    data = zeros((3, 3))
    x = Tensor(data)
    assert funsor.to_data(x) is data


def test_to_data_error():
    data = zeros((3, 3))
    x = Tensor(data, OrderedDict(i=bint(3)))
    with pytest.raises(ValueError):
        funsor.to_data(x)


def test_cons_hash():
    x = randn((3, 3))
    assert Tensor(x) is Tensor(x)


def test_copy():
    data = randn(3, 2)
    x = Tensor(data)
    assert copy.copy(x) is x


def test_deepcopy():
    data = randn(3, 2)
    x = Tensor(data)

    y = copy.deepcopy(x)
    assert_close(x, y)
    assert y is not x
    assert y.data is not x.data

    memo = {id(data): data}
    z = copy.deepcopy(x, memo)
    assert z is x


def test_indexing():
    data = randn((4, 5))
    inputs = OrderedDict([('i', bint(4)),
                          ('j', bint(5))])
    x = Tensor(data, inputs)
    check_funsor(x, inputs, reals(), data)

    assert x() is x
    assert x(k=3) is x
    check_funsor(x(1), {'j': bint(5)}, reals(), data[1])
    check_funsor(x(1, 2), {}, reals(), data[1, 2])
    check_funsor(x(1, 2, k=3), {}, reals(), data[1, 2])
    check_funsor(x(1, j=2), {}, reals(), data[1, 2])
    check_funsor(x(1, j=2, k=3), (), reals(), data[1, 2])
    check_funsor(x(1, k=3), {'j': bint(5)}, reals(), data[1])
    check_funsor(x(i=1), {'j': bint(5)}, reals(), data[1])
    check_funsor(x(i=1, j=2), (), reals(), data[1, 2])
    check_funsor(x(i=1, j=2, k=3), (), reals(), data[1, 2])
    check_funsor(x(i=1, k=3), {'j': bint(5)}, reals(), data[1])
    check_funsor(x(j=2), {'i': bint(4)}, reals(), data[:, 2])
    check_funsor(x(j=2, k=3), {'i': bint(4)}, reals(), data[:, 2])


def test_advanced_indexing_shape():
    I, J, M, N = 4, 4, 2, 3
    x = Tensor(randn((I, J)), OrderedDict([
        ('i', bint(I)),
        ('j', bint(J)),
    ]))
    m = Tensor(numeric_array([2, 3]), OrderedDict([('m', bint(M))]), I)
    n = Tensor(numeric_array([0, 1, 1]), OrderedDict([('n', bint(N))]), J)
    assert x.data.shape == (I, J)

    check_funsor(x(i=m), {'j': bint(J), 'm': bint(M)}, reals())
    check_funsor(x(i=m, j=n), {'m': bint(M), 'n': bint(N)}, reals())
    check_funsor(x(i=m, j=n, k=m), {'m': bint(M), 'n': bint(N)}, reals())
    check_funsor(x(i=m, k=m), {'j': bint(J), 'm': bint(M)}, reals())
    check_funsor(x(i=n), {'j': bint(J), 'n': bint(N)}, reals())
    check_funsor(x(i=n, k=m), {'j': bint(J), 'n': bint(N)}, reals())
    check_funsor(x(j=m), {'i': bint(I), 'm': bint(M)}, reals())
    check_funsor(x(j=m, i=n), {'m': bint(M), 'n': bint(N)}, reals())
    check_funsor(x(j=m, i=n, k=m), {'m': bint(M), 'n': bint(N)}, reals())
    check_funsor(x(j=m, k=m), {'i': bint(I), 'm': bint(M)}, reals())
    check_funsor(x(j=n), {'i': bint(I), 'n': bint(N)}, reals())
    check_funsor(x(j=n, k=m), {'i': bint(I), 'n': bint(N)}, reals())
    check_funsor(x(m), {'j': bint(J), 'm': bint(M)}, reals())
    check_funsor(x(m, j=n), {'m': bint(M), 'n': bint(N)}, reals())
    check_funsor(x(m, j=n, k=m), {'m': bint(M), 'n': bint(N)}, reals())
    check_funsor(x(m, k=m), {'j': bint(J), 'm': bint(M)}, reals())
    check_funsor(x(m, n), {'m': bint(M), 'n': bint(N)}, reals())
    check_funsor(x(m, n, k=m), {'m': bint(M), 'n': bint(N)}, reals())
    check_funsor(x(n), {'j': bint(J), 'n': bint(N)}, reals())
    check_funsor(x(n, k=m), {'j': bint(J), 'n': bint(N)}, reals())
    check_funsor(x(n, m), {'m': bint(M), 'n': bint(N)}, reals())
    check_funsor(x(n, m, k=m), {'m': bint(M), 'n': bint(N)}, reals())


def test_slice_simple():
    t = randn((3, 4, 5))
    f = Tensor(t)["i", "j"]
    assert_close(f, f(i=Slice("i", 3)))
    assert_close(f, f(j=Slice("j", 4)))
    assert_close(f, f(i=Slice("i", 3), j=Slice("j", 4)))
    assert_close(f, f(i=Slice("i", 3), j="j"))
    assert_close(f, f(i="i", j=Slice("j", 4)))


@pytest.mark.parametrize("stop", [0, 1, 2, 10])
def test_slice_1(stop):
    t = randn((10, 2))
    actual = Tensor(t)["i"](i=Slice("j", stop, dtype=10))
    expected = Tensor(t[:stop])["j"]
    assert_close(actual, expected)


@pytest.mark.parametrize("start", [0, 1, 2, 10])
@pytest.mark.parametrize("stop", [0, 1, 2, 10])
@pytest.mark.parametrize("step", [1, 2, 5, 10])
def test_slice_2(start, stop, step):
    t = randn((10, 2))
    actual = Tensor(t)["i"](i=Slice("j", start, stop, step, dtype=10))
    expected = Tensor(t[start: stop: step])["j"]
    assert_close(actual, expected)


def test_arange_simple():
    t = randn((3, 4, 5))
    f = Tensor(t)["i", "j"]
    assert_close(f, f(i=f.new_arange("i", 3)))
    assert_close(f, f(j=f.new_arange("j", 4)))
    assert_close(f, f(i=f.new_arange("i", 3), j=f.new_arange("j", 4)))
    assert_close(f, f(i=f.new_arange("i", 3), j="j"))
    assert_close(f, f(i="i", j=f.new_arange("j", 4)))


@pytest.mark.parametrize("stop", [0, 1, 2, 10])
def test_arange_1(stop):
    t = randn((10, 2))
    f = Tensor(t)["i"]
    actual = f(i=f.new_arange("j", stop, dtype=10))
    expected = Tensor(t[:stop])["j"]
    assert_close(actual, expected)


@pytest.mark.parametrize("start", [0, 1, 2, 10])
@pytest.mark.parametrize("stop", [0, 1, 2, 10])
@pytest.mark.parametrize("step", [1, 2, 5, 10])
def test_arange_2(start, stop, step):
    t = randn((10, 2))
    f = Tensor(t)["i"]
    actual = f(i=f.new_arange("j", start, stop, step, dtype=10))
    expected = Tensor(t[start: stop: step])["j"]
    assert_close(actual, expected)


@pytest.mark.parametrize('output_shape', [(), (7,), (3, 2)])
def test_advanced_indexing_tensor(output_shape):
    #      u   v
    #     / \ / \
    #    i   j   k
    #     \  |  /
    #      \ | /
    #        x
    output = reals(*output_shape)
    x = random_tensor(OrderedDict([
        ('i', bint(2)),
        ('j', bint(3)),
        ('k', bint(4)),
    ]), output)
    i = random_tensor(OrderedDict([
        ('u', bint(5)),
    ]), bint(2))
    j = random_tensor(OrderedDict([
        ('v', bint(6)),
        ('u', bint(5)),
    ]), bint(3))
    k = random_tensor(OrderedDict([
        ('v', bint(6)),
    ]), bint(4))

    expected_data = empty((5, 6) + output_shape)
    for u in range(5):
        for v in range(6):
            expected_data[u, v] = x.data[i.data[u], j.data[v, u], k.data[v]]
    expected = Tensor(expected_data, OrderedDict([
        ('u', bint(5)),
        ('v', bint(6)),
    ]))

    assert_equiv(expected, x(i, j, k))
    assert_equiv(expected, x(i=i, j=j, k=k))

    assert_equiv(expected, x(i=i, j=j)(k=k))
    assert_equiv(expected, x(j=j, k=k)(i=i))
    assert_equiv(expected, x(k=k, i=i)(j=j))

    assert_equiv(expected, x(i=i)(j=j, k=k))
    assert_equiv(expected, x(j=j)(k=k, i=i))
    assert_equiv(expected, x(k=k)(i=i, j=j))

    assert_equiv(expected, x(i=i)(j=j)(k=k))
    assert_equiv(expected, x(i=i)(k=k)(j=j))
    assert_equiv(expected, x(j=j)(i=i)(k=k))
    assert_equiv(expected, x(j=j)(k=k)(i=i))
    assert_equiv(expected, x(k=k)(i=i)(j=j))
    assert_equiv(expected, x(k=k)(j=j)(i=i))


@pytest.mark.parametrize('output_shape', [(), (7,), (3, 2)])
def test_advanced_indexing_lazy(output_shape):
    x = Tensor(randn((2, 3, 4) + output_shape), OrderedDict([
        ('i', bint(2)),
        ('j', bint(3)),
        ('k', bint(4)),
    ]))
    u = Variable('u', bint(2))
    v = Variable('v', bint(3))
    with interpretation(lazy):
        i = Number(1, 2) - u
        j = Number(2, 3) - v
        k = u + v

    expected_data = empty((2, 3) + output_shape)
    i_data = x.materialize(i).data
    j_data = x.materialize(j).data
    k_data = x.materialize(k).data
    for u in range(2):
        for v in range(3):
            expected_data[u, v] = x.data[i_data[u], j_data[v], k_data[u, v]]
    expected = Tensor(expected_data, OrderedDict([
        ('u', bint(2)),
        ('v', bint(3)),
    ]))

    assert_equiv(expected, x(i, j, k))
    assert_equiv(expected, x(i=i, j=j, k=k))

    assert_equiv(expected, x(i=i, j=j)(k=k))
    assert_equiv(expected, x(j=j, k=k)(i=i))
    assert_equiv(expected, x(k=k, i=i)(j=j))

    assert_equiv(expected, x(i=i)(j=j, k=k))
    assert_equiv(expected, x(j=j)(k=k, i=i))
    assert_equiv(expected, x(k=k)(i=i, j=j))

    assert_equiv(expected, x(i=i)(j=j)(k=k))
    assert_equiv(expected, x(i=i)(k=k)(j=j))
    assert_equiv(expected, x(j=j)(i=i)(k=k))
    assert_equiv(expected, x(j=j)(k=k)(i=i))
    assert_equiv(expected, x(k=k)(i=i)(j=j))
    assert_equiv(expected, x(k=k)(j=j)(i=i))


def unary_eval(symbol, x):
    if symbol in ['~', '-']:
        return eval('{} x'.format(symbol))
    return getattr(x, symbol)()


@pytest.mark.parametrize('dims', [(), ('a',), ('a', 'b')])
@pytest.mark.parametrize('symbol', [
    '~', '-', 'abs', 'sqrt', 'exp', 'log', 'log1p', 'sigmoid',
])
def test_unary(symbol, dims):
    sizes = {'a': 3, 'b': 4}
    shape = tuple(sizes[d] for d in dims)
    inputs = OrderedDict((d, bint(sizes[d])) for d in dims)
    dtype = 'real'
    data = rand(shape) + 0.5
    if symbol == '~':
        data = ops.astype(data, 'uint8')
        dtype = 2
    if get_backend() != "torch" and symbol in ["abs", "sqrt", "exp", "log", "log1p", "sigmoid"]:
        expected_data = getattr(ops, symbol)(data)
    else:
        expected_data = unary_eval(symbol, data)

    x = Tensor(data, inputs, dtype)
    actual = unary_eval(symbol, x)
    check_funsor(actual, inputs, Array[dtype, ()], expected_data)


BINARY_OPS = [
    '+', '-', '*', '/', '**', '==', '!=', '<', '<=', '>', '>=',
    'min', 'max',
]
BOOLEAN_OPS = ['&', '|', '^']


def binary_eval(symbol, x, y):
    if symbol == 'min':
        return funsor.ops.min(x, y)
    if symbol == 'max':
        return funsor.ops.max(x, y)
    return eval('x {} y'.format(symbol))


@pytest.mark.parametrize('dims2', [(), ('a',), ('b', 'a'), ('b', 'c', 'a')])
@pytest.mark.parametrize('dims1', [(), ('a',), ('a', 'b'), ('b', 'a', 'c')])
@pytest.mark.parametrize('symbol', BINARY_OPS + BOOLEAN_OPS)
def test_binary_funsor_funsor(symbol, dims1, dims2):
    sizes = {'a': 3, 'b': 4, 'c': 5}
    shape1 = tuple(sizes[d] for d in dims1)
    shape2 = tuple(sizes[d] for d in dims2)
    inputs1 = OrderedDict((d, bint(sizes[d])) for d in dims1)
    inputs2 = OrderedDict((d, bint(sizes[d])) for d in dims2)
    data1 = rand(shape1) + 0.5
    data2 = rand(shape2) + 0.5
    dtype = 'real'
    if symbol in BOOLEAN_OPS:
        dtype = 2
        data1 = ops.astype(data1, 'uint8')
        data2 = ops.astype(data2, 'uint8')
    x1 = Tensor(data1, inputs1, dtype)
    x2 = Tensor(data2, inputs2, dtype)
    inputs, aligned = align_tensors(x1, x2)
    expected_data = binary_eval(symbol, aligned[0], aligned[1])

    actual = binary_eval(symbol, x1, x2)
    check_funsor(actual, inputs, Array[dtype, ()], expected_data)


@pytest.mark.parametrize('output_shape2', [(), (2,), (3, 2)], ids=str)
@pytest.mark.parametrize('output_shape1', [(), (2,), (3, 2)], ids=str)
@pytest.mark.parametrize('inputs2', [(), ('a',), ('b', 'a'), ('b', 'c', 'a')], ids=str)
@pytest.mark.parametrize('inputs1', [(), ('a',), ('a', 'b'), ('b', 'a', 'c')], ids=str)
def test_binary_broadcast(inputs1, inputs2, output_shape1, output_shape2):
    sizes = {'a': 4, 'b': 5, 'c': 6}
    inputs1 = OrderedDict((k, bint(sizes[k])) for k in inputs1)
    inputs2 = OrderedDict((k, bint(sizes[k])) for k in inputs2)
    x1 = random_tensor(inputs1, reals(*output_shape1))
    x2 = random_tensor(inputs1, reals(*output_shape2))

    actual = x1 + x2
    assert actual.output == find_domain(ops.add, x1.output, x2.output)

    block = {'a': 1, 'b': 2, 'c': 3}
    actual_block = actual(**block)
    expected_block = Tensor(x1(**block).data + x2(**block).data)
    assert_close(actual_block, expected_block)


@pytest.mark.parametrize('output_shape2', [(2,), (2, 5), (4, 2, 5)], ids=str)
@pytest.mark.parametrize('output_shape1', [(2,), (3, 2), (4, 3, 2)], ids=str)
@pytest.mark.parametrize('inputs2', [(), ('a',), ('b', 'a'), ('b', 'c', 'a')], ids=str)
@pytest.mark.parametrize('inputs1', [(), ('a',), ('a', 'b'), ('b', 'a', 'c')], ids=str)
def test_matmul(inputs1, inputs2, output_shape1, output_shape2):
    sizes = {'a': 6, 'b': 7, 'c': 8}
    inputs1 = OrderedDict((k, bint(sizes[k])) for k in inputs1)
    inputs2 = OrderedDict((k, bint(sizes[k])) for k in inputs2)
    x1 = random_tensor(inputs1, reals(*output_shape1))
    x2 = random_tensor(inputs1, reals(*output_shape2))

    actual = x1 @ x2
    assert actual.output == find_domain(ops.matmul, x1.output, x2.output)

    block = {'a': 1, 'b': 2, 'c': 3}
    actual_block = actual(**block)
    expected_block = Tensor(x1(**block).data @ x2(**block).data)
    assert_close(actual_block, expected_block, atol=1e-5, rtol=1e-5)


@pytest.mark.parametrize('scalar', [0.5])
@pytest.mark.parametrize('dims', [(), ('a',), ('a', 'b'), ('b', 'a', 'c')])
@pytest.mark.parametrize('symbol', BINARY_OPS)
def test_binary_funsor_scalar(symbol, dims, scalar):
    sizes = {'a': 3, 'b': 4, 'c': 5}
    shape = tuple(sizes[d] for d in dims)
    inputs = OrderedDict((d, bint(sizes[d])) for d in dims)
    data1 = rand(shape) + 0.5
    expected_data = binary_eval(symbol, data1, scalar)

    x1 = Tensor(data1, inputs)
    actual = binary_eval(symbol, x1, scalar)
    check_funsor(actual, inputs, reals(), expected_data)


@pytest.mark.parametrize('scalar', [0.5])
@pytest.mark.parametrize('dims', [(), ('a',), ('a', 'b'), ('b', 'a', 'c')])
@pytest.mark.parametrize('symbol', BINARY_OPS)
def test_binary_scalar_funsor(symbol, dims, scalar):
    sizes = {'a': 3, 'b': 4, 'c': 5}
    shape = tuple(sizes[d] for d in dims)
    inputs = OrderedDict((d, bint(sizes[d])) for d in dims)
    data1 = rand(shape) + 0.5
    expected_data = binary_eval(symbol, scalar, data1)

    x1 = Tensor(data1, inputs)
    actual = binary_eval(symbol, scalar, x1)
    check_funsor(actual, inputs, reals(), expected_data)


@pytest.mark.parametrize("batch_shape", [(), (5,), (4, 3)])
@pytest.mark.parametrize("old_shape,new_shape", [
    ((), ()),
    ((), (1,)),
    ((2,), (2, 1)),
    ((2,), (1, 2)),
    ((6,), (2, 3)),
    ((6,), (2, 1, 3)),
    ((2, 3, 2), (3, 2, 2)),
    ((2, 3, 2), (2, 2, 3)),
])
def test_reshape(batch_shape, old_shape, new_shape):
    inputs = OrderedDict(zip("abc", map(bint, batch_shape)))
    old = random_tensor(inputs, reals(*old_shape))
    assert old.reshape(old.shape) is old

    new = old.reshape(new_shape)
    assert new.inputs == inputs
    assert new.shape == new_shape
    assert new.dtype == old.dtype

    old2 = new.reshape(old_shape)
    assert_close(old2, old)


def test_getitem_number_0_inputs():
    data = randn((5, 4, 3, 2))
    x = Tensor(data)
    assert_close(x[2], Tensor(data[2]))
    assert_close(x[:, 1], Tensor(data[:, 1]))
    assert_close(x[2, 1], Tensor(data[2, 1]))
    assert_close(x[2, :, 1], Tensor(data[2, :, 1]))
    assert_close(x[3, ...], Tensor(data[3, ...]))
    assert_close(x[3, 2, ...], Tensor(data[3, 2, ...]))
    assert_close(x[..., 1], Tensor(data[..., 1]))
    assert_close(x[..., 2, 1], Tensor(data[..., 2, 1]))
    assert_close(x[3, ..., 1], Tensor(data[3, ..., 1]))


def test_getitem_number_1_inputs():
    data = randn((3, 5, 4, 3, 2))
    inputs = OrderedDict([('i', bint(3))])
    x = Tensor(data, inputs)
    assert_close(x[2], Tensor(data[:, 2], inputs))
    assert_close(x[:, 1], Tensor(data[:, :, 1], inputs))
    assert_close(x[2, 1], Tensor(data[:, 2, 1], inputs))
    assert_close(x[2, :, 1], Tensor(data[:, 2, :, 1], inputs))
    assert_close(x[3, ...], Tensor(data[:, 3, ...], inputs))
    assert_close(x[3, 2, ...], Tensor(data[:, 3, 2, ...], inputs))
    assert_close(x[..., 1], Tensor(data[..., 1], inputs))
    assert_close(x[..., 2, 1], Tensor(data[..., 2, 1], inputs))
    assert_close(x[3, ..., 1], Tensor(data[:, 3, ..., 1], inputs))


def test_getitem_number_2_inputs():
    data = randn((3, 4, 5, 4, 3, 2))
    inputs = OrderedDict([('i', bint(3)), ('j', bint(4))])
    x = Tensor(data, inputs)
    assert_close(x[2], Tensor(data[:, :, 2], inputs))
    assert_close(x[:, 1], Tensor(data[:, :, :, 1], inputs))
    assert_close(x[2, 1], Tensor(data[:, :, 2, 1], inputs))
    assert_close(x[2, :, 1], Tensor(data[:, :, 2, :, 1], inputs))
    assert_close(x[3, ...], Tensor(data[:, :, 3, ...], inputs))
    assert_close(x[3, 2, ...], Tensor(data[:, :, 3, 2, ...], inputs))
    assert_close(x[..., 1], Tensor(data[..., 1], inputs))
    assert_close(x[..., 2, 1], Tensor(data[..., 2, 1], inputs))
    assert_close(x[3, ..., 1], Tensor(data[:, :, 3, ..., 1], inputs))


def test_getitem_variable():
    data = randn((5, 4, 3, 2))
    x = Tensor(data)
    i = Variable('i', bint(5))
    j = Variable('j', bint(4))
    assert x[i] is Tensor(data, OrderedDict([('i', bint(5))]))
    assert x[i, j] is Tensor(data, OrderedDict([('i', bint(5)), ('j', bint(4))]))


def test_getitem_string():
    data = randn((5, 4, 3, 2))
    x = Tensor(data)
    assert x['i'] is Tensor(data, OrderedDict([('i', bint(5))]))
    assert x['i', 'j'] is Tensor(data, OrderedDict([('i', bint(5)), ('j', bint(4))]))


def test_getitem_tensor():
    data = randn((5, 4, 3, 2))
    x = Tensor(data)
    i = Variable('i', bint(5))
    j = Variable('j', bint(4))
    k = Variable('k', bint(3))
    m = Variable('m', bint(2))

    y = random_tensor(OrderedDict(), bint(5))
    assert_close(x[i](i=y), x[y])

    y = random_tensor(OrderedDict(), bint(4))
    assert_close(x[:, j](j=y), x[:, y])

    y = random_tensor(OrderedDict(), bint(3))
    assert_close(x[:, :, k](k=y), x[:, :, y])

    y = random_tensor(OrderedDict(), bint(2))
    assert_close(x[:, :, :, m](m=y), x[:, :, :, y])

    y = random_tensor(OrderedDict([('i', i.output)]),
                      bint(j.dtype))
    assert_close(x[i, j](j=y), x[i, y])

    y = random_tensor(OrderedDict([('i', i.output), ('j', j.output)]),
                      bint(k.dtype))
    assert_close(x[i, j, k](k=y), x[i, j, y])


def test_lambda_getitem():
    data = randn((2,))
    x = Tensor(data)
    y = Tensor(data, OrderedDict(i=bint(2)))
    i = Variable('i', bint(2))
    assert x[i] is y
    assert Lambda(i, y) is x


REDUCE_OPS = [
    ops.add,
    ops.mul,
    ops.and_,
    ops.or_,
    ops.logaddexp,
    ops.sample,
    ops.min,
    ops.max,
]


@pytest.mark.parametrize('dims', [(), ('a',), ('a', 'b'), ('b', 'a', 'c')])
@pytest.mark.parametrize('op', REDUCE_OPS, ids=str)
def test_reduce_all(dims, op):
    sizes = {'a': 3, 'b': 4, 'c': 5}
    shape = tuple(sizes[d] for d in dims)
    inputs = OrderedDict((d, bint(sizes[d])) for d in dims)
    data = rand(shape) + 0.5
    if op in [ops.and_, ops.or_]:
        data = ops.astype(data, 'uint8')
    expected_data = REDUCE_OP_TO_NUMERIC[op](data, None)

    x = Tensor(data, inputs)
    actual = x.reduce(op)
    check_funsor(actual, {}, reals(), expected_data)


@pytest.mark.parametrize('dims,reduced_vars', [
    (dims, reduced_vars)
    for dims in [('a',), ('a', 'b'), ('b', 'a', 'c')]
    for num_reduced in range(len(dims) + 2)
    for reduced_vars in itertools.combinations(dims, num_reduced)
])
@pytest.mark.parametrize('op', REDUCE_OPS)
def test_reduce_subset(dims, reduced_vars, op):
    reduced_vars = frozenset(reduced_vars)
    sizes = {'a': 3, 'b': 4, 'c': 5}
    shape = tuple(sizes[d] for d in dims)
    inputs = OrderedDict((d, bint(sizes[d])) for d in dims)
    data = rand(shape) + 0.5
    dtype = 'real'
    if op in [ops.and_, ops.or_]:
        data = ops.astype(data, 'uint8')
        dtype = 2
    x = Tensor(data, inputs, dtype)
    actual = x.reduce(op, reduced_vars)
    expected_inputs = OrderedDict(
        (d, bint(sizes[d])) for d in dims if d not in reduced_vars)

    reduced_vars &= frozenset(dims)
    if not reduced_vars:
        assert actual is x
    else:
        if reduced_vars == frozenset(dims):
            data = REDUCE_OP_TO_NUMERIC[op](data, None)
        else:
            for pos in reversed(sorted(map(dims.index, reduced_vars))):
                data = REDUCE_OP_TO_NUMERIC[op](data, pos)
        check_funsor(actual, expected_inputs, Array[dtype, ()])
        assert_close(actual, Tensor(data, expected_inputs, dtype),
                     atol=1e-5, rtol=1e-5)


@pytest.mark.parametrize('dims', [(), ('a',), ('a', 'b'), ('b', 'a', 'c')])
@pytest.mark.parametrize('event_shape', [(), (4,), (2, 3)])
@pytest.mark.parametrize('op', REDUCE_OPS, ids=str)
def test_reduce_event(op, event_shape, dims):
    sizes = {'a': 3, 'b': 4, 'c': 5}
    batch_shape = tuple(sizes[d] for d in dims)
    shape = batch_shape + event_shape
    inputs = OrderedDict((d, bint(sizes[d])) for d in dims)
    numeric_op = REDUCE_OP_TO_NUMERIC[op]
    data = rand(shape) + 0.5
    dtype = 'real'
    if op in [ops.and_, ops.or_]:
        data = ops.astype(data, 'uint8')
    expected_data = numeric_op(data.reshape(batch_shape + (-1,)), -1)

    x = Tensor(data, inputs, dtype=dtype)
    op_name = numeric_op.__name__[1:] if op in [ops.min, ops.max] else numeric_op.__name__
    actual = getattr(x, op_name)()
    check_funsor(actual, inputs, Array[dtype, ()], expected_data)


@pytest.mark.parametrize('shape', [(), (4,), (2, 3)])
def test_all_equal(shape):
    inputs = OrderedDict()
    data1 = rand(shape) + 0.5
    data2 = rand(shape) + 0.5
    dtype = 'real'

    x1 = Tensor(data1, inputs, dtype=dtype)
    x2 = Tensor(data2, inputs, dtype=dtype)
    assert (x1 == x1).all()
    assert (x2 == x2).all()
    assert not (x1 == x2).all()
    assert not (x1 != x1).any()
    assert not (x2 != x2).any()
    assert (x1 != x2).any()


def test_function_hint_matmul():
    @funsor.function
    def matmul(x: Reals[3, 4], y: Reals[4, 5]) -> Reals[3, 5]:
        return x @ y

    assert get_type_hints(matmul) == get_type_hints(matmul.fn)

    check_funsor(matmul, {'x': reals(3, 4), 'y': reals(4, 5)}, reals(3, 5))

    x = Tensor(randn((3, 4)))
    y = Tensor(randn((4, 5)))
    actual = matmul(x, y)
    expected_data = x.data @ y.data
    check_funsor(actual, {}, reals(3, 5), expected_data)


def test_function_matmul():
    @funsor.function(reals(3, 4), reals(4, 5), reals(3, 5))
    def matmul(x, y):
        return x @ y

    check_funsor(matmul, {'x': reals(3, 4), 'y': reals(4, 5)}, reals(3, 5))

    x = Tensor(randn((3, 4)))
    y = Tensor(randn((4, 5)))
    actual = matmul(x, y)
    expected_data = x.data @ y.data
    check_funsor(actual, {}, reals(3, 5), expected_data)


def test_function_lazy_matmul():

    @funsor.function(reals(3, 4), reals(4, 5), reals(3, 5))
    def matmul(x, y):
        return x @ y

    x_lazy = Variable('x', reals(3, 4))
    y = Tensor(randn((4, 5)))
    actual_lazy = matmul(x_lazy, y)
    check_funsor(actual_lazy, {'x': reals(3, 4)}, reals(3, 5))
    assert isinstance(actual_lazy, funsor.tensor.Function)

    x = Tensor(randn((3, 4)))
    actual = actual_lazy(x=x)
    expected_data = x.data @ y.data
    check_funsor(actual, {}, reals(3, 5), expected_data)


def _numeric_max_and_argmax(x):
    if get_backend() == "torch":
        import torch

        return torch.max(x, dim=-1)
    else:
        return np.max(x, axis=-1), np.argmax(x, axis=-1)


def test_function_nested_eager_hint():

    @funsor.function
    def max_and_argmax(x: Reals[8]) -> Tuple[Real, Bint[8]]:
        return tuple(_numeric_max_and_argmax(x))

    expected = {"x": Reals[8], "return": Tuple[Real, Bint[8]]}
    assert get_type_hints(max_and_argmax) == expected

    inputs = OrderedDict([('i', bint(2)), ('j', bint(3))])
    x = Tensor(randn((2, 3, 8)), inputs)
    m, a = _numeric_max_and_argmax(x.data)
    expected_max = Tensor(m, inputs, 'real')
    expected_argmax = Tensor(a, inputs, 8)

    actual_max, actual_argmax = max_and_argmax(x)
    assert_close(actual_max, expected_max)
    assert_close(actual_argmax, expected_argmax)


def test_function_nested_eager():

    @funsor.function(reals(8), (reals(), bint(8)))
    def max_and_argmax(x):
        return tuple(_numeric_max_and_argmax(x))

    inputs = OrderedDict([('i', bint(2)), ('j', bint(3))])
    x = Tensor(randn((2, 3, 8)), inputs)
    m, a = _numeric_max_and_argmax(x.data)
    expected_max = Tensor(m, inputs, 'real')
    expected_argmax = Tensor(a, inputs, 8)

    actual_max, actual_argmax = max_and_argmax(x)
    assert_close(actual_max, expected_max)
    assert_close(actual_argmax, expected_argmax)


def test_function_nested_lazy():

    @funsor.function(reals(8), (reals(), bint(8)))
    def max_and_argmax(x):
        return tuple(_numeric_max_and_argmax(x))

    x_lazy = Variable('x', reals(8))
    lazy_max, lazy_argmax = max_and_argmax(x_lazy)
    assert isinstance(lazy_max, funsor.tensor.Function)
    assert isinstance(lazy_argmax, funsor.tensor.Function)
    check_funsor(lazy_max, {'x': reals(8)}, reals())
    check_funsor(lazy_argmax, {'x': reals(8)}, bint(8))

    inputs = OrderedDict([('i', bint(2)), ('j', bint(3))])
    y = Tensor(randn((2, 3, 8)), inputs)
    actual_max = lazy_max(x=y)
    actual_argmax = lazy_argmax(x=y)
    expected_max, expected_argmax = max_and_argmax(y)
    assert_close(actual_max, expected_max)
    assert_close(actual_argmax, expected_argmax)


def test_function_of_numeric_array():
    backend = get_backend()
    if backend == "torch":
        import torch

        matmul = torch.matmul
    elif backend == "jax":
        import jax

        matmul = jax.numpy.matmul
    else:
        matmul = np.matmul
    x = randn((4, 3))
    y = randn((3, 2))
    f = funsor.function(reals(4, 3), reals(3, 2), reals(4, 2))(matmul)
    actual = f(x, y)
    expected = f(Tensor(x), Tensor(y))
    assert_close(actual, expected)


def test_align():
    x = Tensor(randn((2, 3, 4)), OrderedDict([
        ('i', bint(2)),
        ('j', bint(3)),
        ('k', bint(4)),
    ]))
    y = x.align(('j', 'k', 'i'))
    assert isinstance(y, Tensor)
    assert tuple(y.inputs) == ('j', 'k', 'i')
    for i in range(2):
        for j in range(3):
            for k in range(4):
                assert x(i=i, j=j, k=k) == y(i=i, j=j, k=k)


EINSUM_EXAMPLES = [
    'a->a',
    'a,a->a',
    'a,b->',
    'a,b->a',
    'a,b->b',
    'a,b->ab',
    'a,b->ba',
    'ab,ba->',
    'ab,ba->a',
    'ab,ba->b',
    'ab,ba->ab',
    'ab,ba->ba',
    'ab,bc->ac',
]


@pytest.mark.parametrize('equation', EINSUM_EXAMPLES)
def test_einsum(equation):
    sizes = dict(a=2, b=3, c=4)
    inputs, outputs = equation.split('->')
    inputs = inputs.split(',')
    tensors = [randn(tuple(sizes[d] for d in dims)) for dims in inputs]
    funsors = [Tensor(x) for x in tensors]
    expected = Tensor(ops.einsum(equation, *tensors))
    actual = Einsum(equation, tuple(funsors))
    assert_close(actual, expected, atol=1e-5, rtol=None)


@pytest.mark.parametrize('equation', EINSUM_EXAMPLES)
@pytest.mark.parametrize('batch1', [''])
@pytest.mark.parametrize('batch2', [''])
def test_batched_einsum(equation, batch1, batch2):
    inputs, output = equation.split('->')
    inputs = inputs.split(',')

    sizes = dict(a=2, b=3, c=4, i=5, j=6)
    batch1 = OrderedDict([(k, bint(sizes[k])) for k in batch1])
    batch2 = OrderedDict([(k, bint(sizes[k])) for k in batch2])
    funsors = [random_tensor(batch, reals(*(sizes[d] for d in dims)))
               for batch, dims in zip([batch1, batch2], inputs)]
    actual = Einsum(equation, tuple(funsors))

    _equation = ','.join('...' + i for i in inputs) + '->...' + output
    inputs, tensors = align_tensors(*funsors)
    batch = tuple(v.size for v in inputs.values())
    tensors = [ops.expand(x, batch + f.shape) for (x, f) in zip(tensors, funsors)]
    expected = Tensor(ops.einsum(_equation, *tensors), inputs)
    assert_close(actual, expected, atol=1e-5, rtol=None)


def _numeric_tensordot(x, y, dim):
    if get_backend() == "torch":
        import torch

        return torch.tensordot(x, y, dim)
    else:
        return np.tensordot(x, y, axes=dim)


@pytest.mark.parametrize('y_shape', [(), (4,), (4, 5)], ids=str)
@pytest.mark.parametrize('xy_shape', [(), (6,), (6, 7)], ids=str)
@pytest.mark.parametrize('x_shape', [(), (2,), (2, 3)], ids=str)
def test_tensor_tensordot(x_shape, xy_shape, y_shape):
    x = randn(x_shape + xy_shape)
    y = randn(xy_shape + y_shape)
    dim = len(xy_shape)
    actual = tensordot(Tensor(x), Tensor(y), dim)
    expected = Tensor(_numeric_tensordot(x, y, dim))
    assert_close(actual, expected, atol=1e-5, rtol=None)


@pytest.mark.parametrize('n', [1, 2, 5])
@pytest.mark.parametrize('shape,dim', [
    ((), 0),
    ((), -1),
    ((1,), 0),
    ((1,), 1),
    ((1,), -1),
    ((1,), -2),
    ((2, 3), 0),
    ((2, 3), 1),
    ((2, 3), 2),
    ((2, 3), -1),
    ((2, 3), -2),
    ((2, 3), -3),
], ids=str)
def test_tensor_stack(n, shape, dim):
    tensors = [randn(shape) for _ in range(n)]
    actual = stack(tuple(Tensor(t) for t in tensors), dim=dim)
    expected = Tensor(ops.stack(dim, *tensors))
    assert_close(actual, expected)


@pytest.mark.parametrize('output', [bint(2), reals(), reals(4), reals(2, 3)], ids=str)
def test_funsor_stack(output):
    x = random_tensor(OrderedDict([
        ('i', bint(2)),
    ]), output)
    y = random_tensor(OrderedDict([
        ('j', bint(3)),
    ]), output)
    z = random_tensor(OrderedDict([
        ('i', bint(2)),
        ('k', bint(4)),
    ]), output)

    xy = Stack('t', (x, y))
    assert isinstance(xy, Tensor)
    assert xy.inputs == OrderedDict([
        ('t', bint(2)),
        ('i', bint(2)),
        ('j', bint(3)),
    ])
    assert xy.output == output
    for j in range(3):
        assert_close(xy(t=0, j=j), x)
    for i in range(2):
        assert_close(xy(t=1, i=i), y)

    xyz = Stack('t', (x, y, z))
    assert isinstance(xyz, Tensor)
    assert xyz.inputs == OrderedDict([
        ('t', bint(3)),
        ('i', bint(2)),
        ('j', bint(3)),
        ('k', bint(4)),
    ])
    assert xy.output == output
    for j in range(3):
        for k in range(4):
            assert_close(xyz(t=0, j=j, k=k), x)
    for i in range(2):
        for k in range(4):
            assert_close(xyz(t=1, i=i, k=k), y)
    for j in range(3):
        assert_close(xyz(t=2, j=j), z)


@pytest.mark.parametrize('output', [bint(2), reals(), reals(4), reals(2, 3)], ids=str)
def test_cat_simple(output):
    x = random_tensor(OrderedDict([
        ('i', bint(2)),
    ]), output)
    y = random_tensor(OrderedDict([
        ('i', bint(3)),
        ('j', bint(4)),
    ]), output)
    z = random_tensor(OrderedDict([
        ('i', bint(5)),
        ('k', bint(6)),
    ]), output)

    assert Cat('i', (x,)) is x
    assert Cat('i', (y,)) is y
    assert Cat('i', (z,)) is z

    xy = Cat('i', (x, y))
    assert isinstance(xy, Tensor)
    assert xy.inputs == OrderedDict([
        ('i', bint(2 + 3)),
        ('j', bint(4)),
    ])
    assert xy.output == output

    xyz = Cat('i', (x, y, z))
    assert isinstance(xyz, Tensor)
    assert xyz.inputs == OrderedDict([
        ('i', bint(2 + 3 + 5)),
        ('j', bint(4)),
        ('k', bint(6)),
    ])
    assert xy.output == output


@pytest.mark.parametrize("expand_shape", [(4, 3, 2), (4, -1, 2), (4, 3, -1), (4, -1, -1)])
def test_ops_expand(expand_shape):
    x = randn((3, 2))
    actual = ops.expand(x, expand_shape)
    assert actual.shape == (4, 3, 2)


def test_tensor_to_funsor_ambiguous_output():
    x = randn((2, 1))
    f = funsor.to_funsor(x, output=None, dim_to_name=OrderedDict({-2: 'a'}))
    f2 = funsor.to_funsor(x, output=reals(), dim_to_name=OrderedDict({-2: 'a'}))
    assert f.inputs == f2.inputs == OrderedDict(a=bint(2))
    assert f.output.shape == () == f2.output.shape


@pytest.mark.skipif(get_backend() != "torch", reason="torch-specific regression")
def test_log_correct_dtype():
    import torch
    old_dtype = torch.get_default_dtype()
    torch.set_default_dtype(torch.float64)
    x = Tensor(torch.rand(3, dtype=torch.get_default_dtype()))
    try:
        assert (x == x).all().log().data.dtype is x.data.dtype
    finally:
        torch.set_default_dtype(old_dtype)


@pytest.mark.skipif(get_backend() != "numpy", reason="backend-specific")
def test_pickle():
    x = Tensor(randn(2, 3))
    f = io.BytesIO()
    pickle.dump(x, f)
    f.seek(0)
    y = pickle.load(f)
    assert_close(x, y)


@pytest.mark.skipif(get_backend() != "torch", reason="backend-specific")
def test_torch_save():
    import torch
    x = Tensor(randn(2, 3))
    f = io.BytesIO()
    torch.save(x, f)
    f.seek(0)
    y = torch.load(f)
    assert_close(x, y)


@pytest.mark.skipif(get_backend() != "torch", reason="backend-specific")
def test_detach():
    import torch
    try:
        from pyro.distributions.util import detach
    except ImportError:
        pytest.skip("detach() is not available")
    x = Tensor(torch.randn(2, 3, requires_grad=True))
    y = detach(x)
    assert_close(x, y)
    assert x.data.requires_grad
    assert not y.data.requires_grad<|MERGE_RESOLUTION|>--- conflicted
+++ resolved
@@ -13,11 +13,7 @@
 
 import funsor
 import funsor.ops as ops
-<<<<<<< HEAD
-from funsor.domains import Bint, Real, Reals, bint, find_domain, make_domain, reals
-=======
-from funsor.domains import Array, Bint, Reals, bint, find_domain, reals
->>>>>>> 70157776
+from funsor.domains import Array, Bint, Real, Reals, bint, find_domain, reals
 from funsor.interpreter import interpretation
 from funsor.tensor import REDUCE_OP_TO_NUMERIC, Einsum, Tensor, align_tensors, numeric_array, stack, tensordot
 from funsor.terms import Cat, Lambda, Number, Slice, Stack, Variable, lazy
