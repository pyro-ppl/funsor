--- conflicted
+++ resolved
@@ -43,13 +43,7 @@
     ],
     extras_require={
         'numpy': [
-<<<<<<< HEAD
-            # Incoporate the PR https://github.com/google/jax/pull/2039, to resolve the issue
-            # DeviceArray.shape is not a tuple of `int`s.
-            'jax @ git+https://github.com/google/jax.git@a0e1804e4376a359be6dafdd2aff3a80ed6e117b#egg=jax'
-=======
             'jax==0.1.59',
->>>>>>> e717d2ff
             'jaxlib==0.1.38',
         ],
         'test': [
