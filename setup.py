--- conflicted
+++ resolved
@@ -30,7 +30,6 @@
     project_urls={"Documentation": "https://funsor.pyro.ai"},
     author="Uber AI Labs",
     python_requires=">=3.6",
-<<<<<<< HEAD
     install_requires=[
         "makefun",
         "multipledispatch",
@@ -38,9 +37,6 @@
         "opt_einsum>=2.3.2",
         "typing_extensions",
     ],
-=======
-    install_requires=["makefun", "multipledispatch", "numpy>=1.7", "opt_einsum>=2.3.2"],
->>>>>>> 0f81eb00
     extras_require={
         "torch": ["pyro-ppl>=1.5.2", "torch>=1.7.0"],
         "jax": ["numpyro>=0.2.4", "jax>=0.1.57", "jaxlib>=0.1.37"],
