all: test

install:
	pip install -e .[dev]

lint: FORCE
	flake8

test: lint FORCE
	pytest -v test
	python examples/discrete_hmm.py -n 2
	python examples/discrete_hmm.py -n 2 -t 50 --lazy
	python examples/kalman_filter.py --xfail-if-not-implemented
	python examples/kalman_filter.py -n 2 -t 50 --lazy
<<<<<<< HEAD
	@#python examples/vae.py
=======
	python examples/pcfg.py --size 3
>>>>>>> 7bbfb3ae
	@#python examples/ss_vae_delayed.py --xfail-if-not-implemented
	@#python examples/minipyro.py --xfail-if-not-implemented
	@echo PASS

clean: FORCE
	git clean -dfx -e pyro-egg.info

FORCE:<|MERGE_RESOLUTION|>--- conflicted
+++ resolved
@@ -12,11 +12,8 @@
 	python examples/discrete_hmm.py -n 2 -t 50 --lazy
 	python examples/kalman_filter.py --xfail-if-not-implemented
 	python examples/kalman_filter.py -n 2 -t 50 --lazy
-<<<<<<< HEAD
+	python examples/pcfg.py --size 3
 	@#python examples/vae.py
-=======
-	python examples/pcfg.py --size 3
->>>>>>> 7bbfb3ae
 	@#python examples/ss_vae_delayed.py --xfail-if-not-implemented
 	@#python examples/minipyro.py --xfail-if-not-implemented
 	@echo PASS
